module GLMExt

using CovarianceMatrices, GLM, LinearAlgebra, StatsBase
using Statistics

##=================================================
## Moment Matrix 
##=================================================
const FAM = Union{GLM.Gamma,GLM.Bernoulli,GLM.InverseGaussian}
const CM = CovarianceMatrices

numobs(r::GLM.RegressionModel) = size(r.model.pp.X, 1)
numobs(m::GLM.LinPredModel) = size(m.pp.X, 1)

_dispersion(r::GLM.RegressionModel) = _dispersion(r.model)
_dispersion(m::GLM.LinearModel) = 1
_dispersion(m::GLM.GeneralizedLinearModel) = _dispersion(m.rr)

_dispersion(rr::GLM.GlmResp{T1,T2,T3}) where {T1,T2,T3} = 1
_dispersion(rr::GLM.LmResp) = 1
function _dispersion(rr::GLM.GlmResp{T1,T2,T3}) where {T1,T2<:FAM,T3}
    sum(abs2, rr.wrkwt .* rr.wrkresid) / sum(rr.wrkwt)
end

bread(r::RegressionModel) = bread(r.model)
bread(m::GLM.LinearModel) = GLM.invchol(m.pp)
bread(m::GLM.GeneralizedLinearModel) = GLM.invchol(m.pp) .* _dispersion(m)

GLM.residuals(m::GLM.GeneralizedLinearModel) = m.rr.wrkresid

mask(r::RegressionModel) = mask(r.model)
mask(m::GLM.LinearModel) = mask(m.pp)
mask(m::GLM.GeneralizedLinearModel) = mask(m.pp)

function mask(pp::GLM.DensePredChol{F,C}) where {F,C<:LinearAlgebra.CholeskyPivoted}
    k = size(pp.X, 2)
    rnk = pp.chol.rank
    p = pp.chol.p
    rnk == k ? mask = ones(Bool, k) : begin
        mask = zeros(Bool, k)
        mask[p[1:rnk]] .= true
    end
    return mask
end

function mask(pp::GLM.DensePredChol{F,C}) where {F,C<:LinearAlgebra.Cholesky}
    k = size(pp.X, 2)
    return ones(Bool, k)
end

CM.momentmatrix(m::RegressionModel) = momentmatrix(m.model)
momentmatrix!(M::AbstractMatrix, m::RegressionModel) = momentmatrix!(M, m.model)

CM.momentmatrix(m::GLM.GeneralizedLinearModel) = momentmatrix!(m.pp.scratchm1, m)
CM.momentmatrix(m::GLM.LinearModel) = momentmatrix!(m.pp.scratchm1, m)

function momentmatrix!(M::AbstractMatrix, m::GLM.GeneralizedLinearModel)
    X = modelmatrix(m)
    wrkwt = m.rr.wrkwt
    d = _dispersion(m)
    @. M = (X * wrkwt * m.rr.wrkresid)/d
    M
end

function momentmatrix!(M::AbstractMatrix, m::GLM.LinearModel)
    X = modelmatrix(m)
    wrkwt = m.rr.wts
    wrkresid = GLM.residuals(m)
    @. M = X * wrkresid
    !isempty(wrkwt) && @. M *= wrkwt
    return M
end
scratchm1(m::StatsModels.TableRegressionModel{T}) where {T} = scratchm1(m.model)
scratchm1(m::GLM.LinPredModel) = m.pp.scratchm1
scratchm1(m::GLM.GeneralizedLinearModel) = m.pp.scratchm1

function CM.aVar(
    k::K,
    m::RegressionModel;
    demean = false,
    prewhite = false,
    scale = true,
    kwargs...,
) where {K<:CM.AVarEstimator}
    CM.setkernelweights!(k, m)
    mm = begin
        u = residualadjustment(k, m)
        ## Important:
        ## ---------------------------------------------------------------------------
        ## This call should come afer `residualadjustment` as the `scratchm1` used to
        ## store the momentmatrix is also used by `leverage` which is called by
        ## `residualadjustment`.
        M = momentmatrix!(scratchm1(m), m)
        @. M = M * u
        M
    end
    midx = mask(m)
    Σ = if sum(midx) == size(mm, 2)
        aVar(k, mm; demean = demean, prewhite = prewhite, scale = scale)
    else
        aVar(k, mm[:, midx]; demean = demean, prewhite = prewhite, scale = scale)
    end
    return Σ
end

crmomentmatrix!(M, res, m::RegressionModel) = crmomentmatrix!(M, res, m.model)

function crmomentmatrix!(M::AbstractMatrix, res, m::GLM.GeneralizedLinearModel)
    X = modelmatrix(m)
    wrkwt = m.rr.wrkwt
    d = _dispersion(m)
    @. M = (X * wrkwt * res)/d
    M
end

function crmomentmatrix!(M::AbstractMatrix, res, m::GLM.LinearModel)
    X = modelmatrix(m)
    wrkwt = m.rr.wts
    wrkresid = res
    @. M = X * wrkresid
    !isempty(wrkwt) && @. M *= sqrt(wrkwt)
    return M
end

function CM.aVar(
    k::K,
    m::RegressionModel;
    demean = false,
    prewhite = false,
    scale = true,
    kwargs...,
) where {K<:CM.CR}
    mm = begin
        u = residualadjustment(k, m)
        crmomentmatrix!(scratchm1(m), u, m)
    end
    midx = mask(m)
    Σ = if sum(midx) == size(mm, 2)
        aVar(k, mm; demean = demean, prewhite = prewhite, scale = scale)
    else
        aVar(k, mm[:, midx]; demean = demean, prewhite = prewhite, scale = scale)
    end
    return Σ
end

leverage(r::StatsModels.TableRegressionModel) = leverage(r.model)

function leverage(r::GLM.RegressionModel)
    X = modelmatrix(r)
    @inbounds copy!(r.pp.scratchm1, X)
    @inbounds if !isempty(r.rr.wts)
        @. r.pp.scratchm1 *= sqrt(r.rr.wts)
    end
    _leverage(r.pp, r.pp.scratchm1)
end

<<<<<<< HEAD
function leverage(r::GLM.GeneralizedLinearModel)
    X = modelmatrix(r).*sqrt.(r.rr.wrkwt)
=======
function CM.leverage(r::GLM.GeneralizedLinearModel)
    X = modelmatrix(r) .* sqrt.(r.rr.wrkwt)
>>>>>>> 218c6a16
    @inbounds copy!(r.pp.scratchm1, X)
    # @inbounds if !isempty(r.rr.wts)
    #     @. r.pp.scratchm1 *= sqrt(r.rr.wts)
    # end
    _leverage(r.pp, r.pp.scratchm1)
end

function _leverage(pp::GLM.DensePredChol{F,C}, X) where {F,C<:LinearAlgebra.CholeskyPivoted}
    ch = pp.chol
    rnk = rank(ch)
    p = ch.p
    idx = invperm(p)[1:rnk]
    sum(abs2, view(X, :, 1:rnk) / view(ch.U, 1:rnk, idx), dims = 2)
end

function _leverage(pp::GLM.DensePredChol{F,C}, X) where {F,C<:LinearAlgebra.Cholesky}
    sum(abs2, X / pp.chol.U, dims = 2)
end

dofresiduals(r::RegressionModel) = numobs(r) - rank(modelmatrix(r))

@noinline residualadjustment(k::CM.HAC, r::Any) = 1.0

<<<<<<< HEAD
@noinline residualadjustment(k::CM.HR0, r::GLM.RegressionModel) = 1.0
@noinline residualadjustment(k::CM.HR1, r::GLM.RegressionModel) = √numobs(r) / √dofresiduals(r)
@noinline residualadjustment(k::CM.HR2, r::GLM.RegressionModel) = 1.0 ./ (1 .- leverage(r)).^ 0.5
@noinline residualadjustment(k::CM.HR3, r::GLM.RegressionModel) = 1.0 ./ (1 .- leverage(r))
=======
@noinline CM.residualadjustment(k::HR0, r::GLM.RegressionModel) = 1.0
@noinline CM.residualadjustment(k::HR1, r::GLM.RegressionModel) =
    √numobs(r) / √dofresiduals(r)
@noinline CM.residualadjustment(k::HR2, r::GLM.RegressionModel) =
    1.0 ./ (1 .- CM.leverage(r)) .^ 0.5
@noinline CM.residualadjustment(k::HR3, r::GLM.RegressionModel) =
    1.0 ./ (1 .- CM.leverage(r))
>>>>>>> 218c6a16

@noinline function residualadjustment(k::CM.HR4, r::RegressionModel)
    n = length(response(r))
    h = leverage(r)
    p = round(Int, sum(h))
    @inbounds for j in eachindex(h)
        delta = min(4.0, n * h[j] / p)
        h[j] = 1 / (1 - h[j])^(delta / 2)
    end
    h
end

@noinline function residualadjustment(k::CM.HR4m, r::RegressionModel)
    n = length(response(r))
    h = leverage(r)
    p = round(Int, sum(h))
    @inbounds for j in eachindex(h)
        delta = min(1, n * h[j] / p) + min(1.5, n * h[j] / p)
        h[j] = 1 / (1 - h[j])^(delta / 2)
    end
    h
end

@noinline function residualadjustment(k::CM.HR5, r::RegressionModel)
    n = length(response(r))
    h = leverage(r)
    p = round(Int, sum(h))
    mx = max(n * 0.7 * maximum(h) / p, 4.0)
    @inbounds for j in eachindex(h)
        alpha = min(n * h[j] / p, mx)
        h[j] = 1 / (1 - h[j])^(alpha / 4)
    end
    return h
end

##=================================================
## ## RegressionModel - CR
## ##=================================================
<<<<<<< HEAD
function residualadjustment(k::Union{CM.CR0, CM.CR1}, r::StatsModels.TableRegressionModel) 
=======
function CM.residualadjustment(k::Union{CR0,CR1}, r::StatsModels.TableRegressionModel)
>>>>>>> 218c6a16
    wts = r.model.rr.wts
    if isempty(wts)
        GLM.residuals(r)
    else
        GLM.residuals(r) .* sqrt.(wts)
    end
end

function residualadjustment(k::CM.CR2, r::StatsModels.TableRegressionModel)
    wts = r.model.rr.wts
    @assert length(k.g) == 1
    g = k.g[1]
    X = modelmatrix(r)
    u = copy(GLM.residuals(r))
    !isempty(wts) && @. u *= sqrt(wts)
    XX = bread(r)
    for groups = 1:g.ngroups
        ind = findall(x -> x .== groups, g)
        Xg = view(X, ind, :)
        ug = view(u, ind, :)
        if isempty(wts)
            Hᵧᵧ = (Xg * XX * Xg')
            ldiv!(ug, cholesky!(Symmetric(I - Hᵧᵧ); check = false).L, ug)
        else
            Hᵧᵧ = (Xg * XX * Xg') .* view(wts, ind)'
            ug .= matrixpowbysvd(I - Hᵧᵧ, -0.5)*ug
        end
    end
    return u
end

function matrixpowbysvd(A, p; tol = eps()^(1/1.5))
    s = svd(A)
    V = s.S
    V[V .< tol] .= 0
    return s.V*diagm(0=>V .^ p)*s.Vt
end

function residualadjustment(k::CM.CR3, r::StatsModels.TableRegressionModel)
    wts = r.model.rr.wts
    @assert length(k.g) == 1
    g = k.g[1]
    X = modelmatrix(r)
    u = copy(GLM.residuals(r))
    !isempty(wts) && @. u *= sqrt(wts)
    XX = bread(r)
    for groups = 1:g.ngroups
        ind = findall(g .== groups)
        Xg = view(X, ind, :)
        ug = view(u, ind, :)
        if isempty(wts)
            Hᵧᵧ = (Xg * XX * Xg')
            ldiv!(ug, cholesky!(Symmetric(I - Hᵧᵧ); check = false), ug)
        else
            Hᵧᵧ = (Xg * XX * Xg') .* view(wts, ind)'
            ug .= (I - Hᵧᵧ)^(-1)*ug
        end
    end
    return u
end

function CM.vcov(k::CM.AVarEstimator, m::RegressionModel; dofadjust = true, kwargs...)
    ## dofadjust = true only does something for HAC (EWC?) (VARHAC?) (Driskol?), for other estimators it depends on the type
    A = aVar(k, m; kwargs...)
    T = numobs(m)
    B = bread(m)
    p = size(B, 2)
    midx = mask(m)
    Bm = sum(midx) < p ? Bm = B[midx, midx] : B
    V = T .* Bm * A * Bm
    if sum(midx) > 0
        Vo = similar(A, (p, p))
        Vo[midx, midx] .= V
        Vo[.!midx, :] .= NaN
        Vo[:, .!midx] .= NaN
    else
        Vo = V
    end
    dofadjust && dofcorrect!(Vo, k, m)
    return Vo
end

function CM.stderror(k::CM.AVarEstimator, m::RegressionModel; kwargs...)
    sqrt.(diag(CM.vcov(k, m; kwargs...)))
end

## Make df correction - only useful for HAC - for other estimator HR CR it depends on the type
dofcorrect!(V, k::CM.AVarEstimator, m) = nothing

## Add method for Other if needed
function dofcorrect!(V, k::HAC, m)
    dof = dofresiduals(m)
    n = numobs(m)
    rmul!(V, n/dof)
end

<<<<<<< HEAD
function CM.setkernelweights!(k::CM.HAC{T}, X::RegressionModel) where T<:Union{CM.NeweyWest, CM.Andrews}
=======
function CM.setkernelweights!(
    k::HAC{T},
    X::RegressionModel,
) where {T<:Union{CM.NeweyWest,CM.Andrews}}
>>>>>>> 218c6a16
    CM.setkernelweights!(k, modelmatrix(X))
    k.wlock .= true
end

end<|MERGE_RESOLUTION|>--- conflicted
+++ resolved
@@ -154,13 +154,9 @@
     _leverage(r.pp, r.pp.scratchm1)
 end
 
-<<<<<<< HEAD
+
 function leverage(r::GLM.GeneralizedLinearModel)
     X = modelmatrix(r).*sqrt.(r.rr.wrkwt)
-=======
-function CM.leverage(r::GLM.GeneralizedLinearModel)
-    X = modelmatrix(r) .* sqrt.(r.rr.wrkwt)
->>>>>>> 218c6a16
     @inbounds copy!(r.pp.scratchm1, X)
     # @inbounds if !isempty(r.rr.wts)
     #     @. r.pp.scratchm1 *= sqrt(r.rr.wts)
@@ -184,20 +180,11 @@
 
 @noinline residualadjustment(k::CM.HAC, r::Any) = 1.0
 
-<<<<<<< HEAD
+
 @noinline residualadjustment(k::CM.HR0, r::GLM.RegressionModel) = 1.0
 @noinline residualadjustment(k::CM.HR1, r::GLM.RegressionModel) = √numobs(r) / √dofresiduals(r)
 @noinline residualadjustment(k::CM.HR2, r::GLM.RegressionModel) = 1.0 ./ (1 .- leverage(r)).^ 0.5
 @noinline residualadjustment(k::CM.HR3, r::GLM.RegressionModel) = 1.0 ./ (1 .- leverage(r))
-=======
-@noinline CM.residualadjustment(k::HR0, r::GLM.RegressionModel) = 1.0
-@noinline CM.residualadjustment(k::HR1, r::GLM.RegressionModel) =
-    √numobs(r) / √dofresiduals(r)
-@noinline CM.residualadjustment(k::HR2, r::GLM.RegressionModel) =
-    1.0 ./ (1 .- CM.leverage(r)) .^ 0.5
-@noinline CM.residualadjustment(k::HR3, r::GLM.RegressionModel) =
-    1.0 ./ (1 .- CM.leverage(r))
->>>>>>> 218c6a16
 
 @noinline function residualadjustment(k::CM.HR4, r::RegressionModel)
     n = length(response(r))
@@ -236,11 +223,8 @@
 ##=================================================
 ## ## RegressionModel - CR
 ## ##=================================================
-<<<<<<< HEAD
+
 function residualadjustment(k::Union{CM.CR0, CM.CR1}, r::StatsModels.TableRegressionModel) 
-=======
-function CM.residualadjustment(k::Union{CR0,CR1}, r::StatsModels.TableRegressionModel)
->>>>>>> 218c6a16
     wts = r.model.rr.wts
     if isempty(wts)
         GLM.residuals(r)
@@ -337,14 +321,8 @@
     rmul!(V, n/dof)
 end
 
-<<<<<<< HEAD
+
 function CM.setkernelweights!(k::CM.HAC{T}, X::RegressionModel) where T<:Union{CM.NeweyWest, CM.Andrews}
-=======
-function CM.setkernelweights!(
-    k::HAC{T},
-    X::RegressionModel,
-) where {T<:Union{CM.NeweyWest,CM.Andrews}}
->>>>>>> 218c6a16
     CM.setkernelweights!(k, modelmatrix(X))
     k.wlock .= true
 end
