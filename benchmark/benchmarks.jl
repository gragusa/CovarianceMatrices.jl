--- conflicted
+++ resolved
@@ -6,24 +6,13 @@
 
 Random.seed!(1)
 
-<<<<<<< HEAD
+
 u = zeros(6000*50)
 for j in 1:2999
     u[j+1] = 0.97*u[j] + randn()
 end
 
 df = DataFrame(y = randn(300*50) .+ u[15001:30000])
-
-=======
-df = DataFrame(y = randn(300*50))
->>>>>>> b1b0c87d
-for j in Symbol.("x".*string.(collect(1:5)))
-    df[j] = randn(300*50)
-end
-df[:cluster] = repeat(1:50, inner = [300])
-
-<<<<<<< HEAD
-
 
 df2 = DataFrame(y = sqrt(2).*randn(250))
 for j in Symbol.("x".*string.(collect(1:5)))
@@ -74,33 +63,4 @@
 
 SUITE["CRHC (small)"]["CRHC0"] = @benchmarkable vcov($k20, lm2)
 SUITE["CRHC (small)"]["CRHC2"] = @benchmarkable vcov($k22, lm2)
-SUITE["CRHC (small)"]["CRHC3"] = @benchmarkable vcov($k23, lm2)
-=======
-
-frm = @formula(y ~ x1 + x2 + x3 + x4 + x5)
-lm1 = glm(frm, df, Normal(), IdentityLink())
-k_fix = TruncatedKernel(2)
-k_opt_andrews = TruncatedKernel()
-k_opt_newey = TruncatedKernel(NeweyWest)
-
-SUITE = BenchmarkGroup()
-SUITE["HAC"] = BenchmarkGroup(["Optimal Uncached", "Fixed Uncached"])
-SUITE["HAC"]["Truncated Optimal Andrews"] = @benchmarkable vcov(lm1, $k_opt_andrews)
-SUITE["HAC"]["Truncated Optimal Andrews"] = @benchmarkable vcov(lm1, $k_opt_newey)
-SUITE["HAC"]["Truncated Fixed "] = @benchmarkable vcov(lm1, $k_fix)
-
-k_fix = ParzenKernel(2)
-k_opt_andrews = ParzenKernel()
-k_opt_newey = ParzenKernel(NeweyWest)
-
-SUITE["HAC"]["Parzen Optimal Andrews"] = @benchmarkable vcov(lm1, $k_opt_andrews)
-SUITE["HAC"]["Parzen Optimal Newey"] = @benchmarkable vcov(lm1, $k_opt_newey)
-SUITE["HAC"]["Parzen Fixed "] = @benchmarkable vcov(lm1, $k_fix)
-
-k = CRHC0(df[!,:cluster])
-SUITE["HAC"]["Cluster HC0"] = @benchmarkable vcov(lm1, $k)
-k = CRHC2(df[!,:cluster])
-SUITE["HAC"]["Cluster HC2"] = @benchmarkable vcov(lm1, $k)
-k = CRHC3(df[!,:cluster])
-SUITE["HAC"]["Cluster HC2"] = @benchmarkable vcov(lm1, $k)
->>>>>>> b1b0c87d
+SUITE["CRHC (small)"]["CRHC3"] = @benchmarkable vcov($k23, lm2)