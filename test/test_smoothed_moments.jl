--- conflicted
+++ resolved
@@ -36,7 +36,6 @@
                      40 90;
                      34 74]
 
-<<<<<<< HEAD
         G̃triangular = [ 4.28571  27.1429;
                         7.28571  37.2857;
                        10.7143   45.0;
@@ -49,23 +48,6 @@
                        20.8571   43.7143];
 
         k = CovarianceMatrices.UniformSmoother(m_T)
-=======
-        G̃triangular = [110/7 510/7;
-                        155/7 605/7;
-                        29 683/7;
-                        36 106;
-                        43 113;
-                        50 120;
-                        57 127;
-                        305/7 95;
-                        220/7 470/7;
-                        146/7 306/7]
-
-        k = CovarianceMatrices.UniformSmoother(m_T = m_T)
-        @test k.m_T == m_T
-        @test k.S_T == S_T
-        k = CovarianceMatrices.UniformSmoother(S_T = S_T)
->>>>>>> d0431770
         @test k.m_T == m_T
         @test CovarianceMatrices.S_T(k) == (2*m_T + 1) / 2
         G_uniform = CovarianceMatrices.smooth_moments(G, k)
@@ -87,7 +69,6 @@
                      45 105;
                      40 90]
 
-<<<<<<< HEAD
         G̃triangular = [ 6.11111  33.8889;
                         9.66667  45.2222;
                        13.7778   54.8889;
@@ -102,25 +83,6 @@
         k = CovarianceMatrices.UniformSmoother(m_T)
         @test k.m_T == (2S_T -  1) / 2
         @test CovarianceMatrices.S_T(k) == (2m_T + 1) / 2
-=======
-        G̃triangular = [215/9 865/9;
-                        287/9 1007/9;
-                        364/9 126;
-                        148/3 1244/9;
-                        175/3 445/3;
-                        202/3 472/3;
-                        500/9 380/3;
-                        133/3 889/9;
-                        305/9 665/9;
-                        220/9 470/9]
-
-        k = CovarianceMatrices.UniformSmoother(m_T = m_T)
-        @test k.m_T == (2S_T - 1) / 2
-        @test k.S_T == (2m_T + 1) / 2
-        k = CovarianceMatrices.UniformSmoother(S_T = S_T)
-        @test k.m_T == (2S_T - 1) / 2
-        @test k.S_T == (2m_T + 1) / 2
->>>>>>> d0431770
         G_uniform = CovarianceMatrices.smooth_moments(G, k)
         @test G_uniform == G̃uniform
 
@@ -329,19 +291,10 @@
 
     @testset "Smoothing aVar" begin
         @testset "UniformSmoother" begin
-<<<<<<< HEAD
             X = randn(rng, 50000, 3);
             A = aVar(Bartlett(12), X)  # Warm-up
             B = aVar(CovarianceMatrices.UniformSmoother(11), X)  # Warm-up
             @test A ≈ B atol=1e-1
-=======
-            X = randn(rng, 50000, 3)
-            aVar(Bartlett(12), X)  # Warm-up
-            aVar(CovarianceMatrices.TriangularSmoother(S_T = 12), X)  # Warm-up
-            ## Test inplace and out-of-place smoothing
-            ## THEY SHOULD GIVE THE SAME RESULTS EVEN WHEN RUNNED MULTIPLE TIMES
-            ## Using G̃triangular from previous test for which we know the smoothing
->>>>>>> d0431770
         end
         @testset "TriangularSmoother" begin
             A = aVar(Parzen(12), X)  # Warm-up
