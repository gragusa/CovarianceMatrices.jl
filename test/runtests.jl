--- conflicted
+++ resolved
@@ -1,20 +1,13 @@
-<<<<<<< HEAD
 ## Main test runner for CovarianceMatrices.jl
 ##
 ## This file orchestrates all tests in the package, ensuring comprehensive coverage
 ## of both core functionality and the new unified API.
-=======
-## Test for CovarianceMatrices.jl
-using CovarianceMatrices,
-    DataFrames, CSV, Test, Random, StableRNGs, Statistics, LinearAlgebra, GroupedArrays
-using JSON
->>>>>>> 218c6a16
 
 using Test
 
 @testset verbose=true "CovarianceMatrices.jl Test Suite" begin
 
-<<<<<<< HEAD
+
     @testset "Core Functionality Tests" begin
         include("test_core.jl")
     end
@@ -22,820 +15,14 @@
     @testset "Interface and API Tests" begin
         include("test_interface.jl")
     end
-=======
-@testset "demean" begin
-    @test CM.demeaner(X; dims = 1) == X .- mean(X; dims = 1)
-    @test mean(CM.demeaner(X; dims = 1); dims = 1) == mean(X .- mean(X; dims = 1); dims = 1)
-    @test CM.demeaner(X'; dims = 2) == (X' .- mean(X'; dims = 2))'
-    m = mean(X; dims = 1)
-    @test CM.demeaner(X; dims = 1, means = m) == CM.demeaner(X; dims = 1)
-    m = mean(X; dims = 2)
-    @test CM.demeaner(X; dims = 2, means = m) == CM.demeaner(X; dims = 2)
-end
-
-@testset "OB NeweyWest" begin
-    ## --
-    𝒦 = Bartlett{NeweyWest}()
-    Σ = a𝕍ar(𝒦, X)
-    @test 𝒦.bw[1] ≈ 5.326955 atol=1e-6
-    @test optimalbw(𝒦, X; prewhite = false, demean = true) ≈ 𝒦.bw[1] rtol=1e-9
-
-    𝒦 = Parzen{NeweyWest}()
-    Σ = a𝕍ar(𝒦, X)
-    @test 𝒦.bw[1] ≈ 9.72992 atol=1e-6
-    @test optimalbw(𝒦, X; prewhite = false, demean = true) ≈ 𝒦.bw[1] rtol=1e-9
-
-    𝒦 = QuadraticSpectral{NeweyWest}()
-    Σ = a𝕍ar(𝒦, X)
-    @test 𝒦.bw[1] ≈ 4.833519 atol=1e-6
-    @test optimalbw(𝒦, X; prewhite = false, demean = true) ≈ 𝒦.bw[1] rtol=1e-9
-    ## ---
-    𝒦 = Bartlett{NeweyWest}()
-    Σ = a𝕍ar(𝒦, X; prewhite = true)
-    @test 𝒦.bw[1] ≈ 1.946219 rtol=1e-7
-    @test optimalbw(𝒦, X; prewhite = true) == 𝒦.bw[1]
-
-    𝒦 = Parzen{NeweyWest}()
-    Σ = a𝕍ar(𝒦, X; prewhite = true)
-    @test 𝒦.bw[1] ≈ 6.409343 rtol=1e-7
-    @test optimalbw(𝒦, X; prewhite = true) == 𝒦.bw[1]
-
-    𝒦 = QuadraticSpectral{NeweyWest}()
-    Σ = a𝕍ar(𝒦, X; prewhite = true)
-    @test 𝒦.bw[1] ≈ 3.183961 atol=1e-6
-    @test optimalbw(𝒦, X; prewhite = true) == 𝒦.bw[1]
-end
-
-@testset "OB Andrews" begin
-    𝒦 = Bartlett{Andrews}()
-    Σ = a𝕍ar(𝒦, X; prewhite = false);
-    @test 𝒦.bw[1] ≈ 2.329739 rtol=1e-6
-    @test optimalbw(𝒦, X; prewhite = false) == 𝒦.bw[1]
-
-    𝒦 = Parzen{Andrews}()
-    Σ = a𝕍ar(𝒦, X; prewhite = false);
-    @test 𝒦.bw[1] ≈ 4.81931 rtol=1e-6
-    @test CovarianceMatrices.optimalbw(𝒦, X; prewhite = false) == 𝒦.bw[1]
-
-    𝒦 = QuadraticSpectral{Andrews}()
-    Σ = a𝕍ar(𝒦, X; prewhite = false)
-    @test 𝒦.bw[1] ≈ 2.394082 atol=1e-6
-    @test optimalbw(𝒦, X) == 𝒦.bw[1]
-
-    𝒦 = TukeyHanning{Andrews}()
-    Σ = a𝕍ar(𝒦, X; prewhite = false)
-    @test 𝒦.bw[1] ≈ 3.162049 rtol=1e-6
-    @test optimalbw(𝒦, X) == 𝒦.bw[1]
-
-    𝒦 = Truncated{Andrews}()
-    Σ = a𝕍ar(𝒦, X; prewhite = false)
-    @test 𝒦.bw[1] ≈ 1.197131 rtol=1e-6
-    @test optimalbw(𝒦, X) == 𝒦.bw[1]
-
-    ## --
-    𝒦 = Bartlett{Andrews}()
-    Σ = a𝕍ar(𝒦, X; prewhite = true);
-    @test 𝒦.bw[1] ≈ 0.3836096 rtol=1e-6
-    @test optimalbw(𝒦, X; prewhite = true) == 𝒦.bw[1]
-
-    𝒦 = Parzen{Andrews}()
-    Σ = a𝕍ar(𝒦, X; prewhite = true);
-    @test 𝒦.bw[1] ≈ 1.380593 rtol=1e-6
-    @test CovarianceMatrices.optimalbw(𝒦, X; prewhite = true) == 𝒦.bw[1]
-
-    𝒦 = QuadraticSpectral{Andrews}()
-    Σ = a𝕍ar(𝒦, X; prewhite = true)
-    @test 𝒦.bw[1] ≈ 0.6858351 atol=1e-6
-    @test optimalbw(𝒦, X) == 𝒦.bw[1]
-
-    𝒦 = TukeyHanning{Andrews}()
-    Σ = a𝕍ar(𝒦, X; prewhite = true)
-    @test 𝒦.bw[1] ≈ 0.9058356 rtol=1e-6
-    @test optimalbw(𝒦, X) == 𝒦.bw[1]
-
-    𝒦 = Truncated{Andrews}()
-    Σ = a𝕍ar(𝒦, X; prewhite = true)
-    @test 𝒦.bw[1] ≈ 0.3429435 rtol=1e-6
-    @test optimalbw(𝒦, X) == 𝒦.bw[1]
-
-end
-
-@testset "OB (Cold)" begin
-    𝒦 = Bartlett{Andrews}()
-    @test optimalbw(𝒦, X; prewhite = false) ≈ 2.329739 rtol=1e-6
-    @test optimalbw(𝒦, X; prewhite = false) ≈ 2.329739 rtol=1e-6
-end
-
-@testset "Clustersum" begin
-    f = repeat(1:20, inner = 5);
-    M = CovarianceMatrices.clusterize(X, GroupedArray(f))
-    M₀ = [
-        134.8844 120.9909 123.9828
-        120.9909 124.3984 120.7009
-        123.9828 120.7009 127.6566
-    ]
-    @test M ≈ M₀ atol=1e-4
-    ## Out of order
-    shuffler = shuffle(StableRNG(123), 1:size(X, 1))
-    Xo = X[shuffler, :]
-    fo = f[shuffler]
-    Mo = CovarianceMatrices.clusterize(Xo, GroupedArray(fo))
-    @test Mo ≈ M
-end
-
-Σ₀₀ = [
-    [
-        0.07978827089743976 0.005560324649425609 0.009703799309186547
-        0.005560324649425609 0.08276474874770062 0.0010530436728554352
-        0.009703799309186547 0.0010530436728554352 0.07431486592263496
-    ],
-    [
-        0.08824047441166522 0.01185475583687493 0.014226486564055717
-        0.01185475583687493 0.08753222220168377 0.005137675013885958
-        0.014226486564055717 0.005137675013885958 0.07382524667188076
-    ],
-    [
-        0.08304722971511129 0.009566557076336682 0.015084732026814018
-        0.009566557076336682 0.08487958325675327 0.0033678564195238933
-        0.015084732026814018 0.0033678564195238933 0.07782361388868414
-    ],
-    [
-        0.08559572719755348 0.010100014851936187 0.014007312794571108
-        0.010100014851936187 0.0854452011439353 0.003987375876407169
-        0.014007312794571108 0.003987375876407169 0.07530458218249476
-    ],
-    [
-        0.09113048508616475 0.01012761283802301 0.014949485990870565
-        0.01012761283802301 0.08417657485409089 0.005652466376470253
-        0.014949485990870565 0.005652466376470253 0.07567045699291326
-    ],
-    [
-        0.10403285139514229 0.017161666552281015 0.012937499243192903
-        0.017161666552281015 0.09461953256288745 0.009862502341427618
-        0.012937499243192903 0.009862502341427618 0.06415361805073096
-    ],
-    [
-        0.11919732774525865 0.022941382516275952 0.015095058906094373
-        0.022941382516275952 0.10152132051735772 0.012217515924874448
-        0.015095058906094373 0.012217515924874448 0.060401394896807015
-    ],
-    [
-        0.11286141828969598 0.020980921344488233 0.01823291328076095
-        0.020980921344488233 0.09941184965586379 0.015319761791783473
-        0.01823291328076095 0.015319761791783473 0.06292735773558823
-    ],
-    [
-        0.10214970819829594 0.01795183790594208 0.023765383078499024
-        0.017951837905942077 0.08626897790931316 0.009428159436790295
-        0.023765383078499024 0.009428159436790299 0.07941946726668297
-    ],
-    [
-        0.10203584285781796 0.01799717571386372 0.02359634430350738
-        0.017997175713863715 0.08633822583613252 0.00940840735139296
-        0.02359634430350738 0.009408407351392964 0.07932583171604031
-    ],
-    [
-        0.1027070205998854 0.01785906774640339 0.024081614850023098
-        0.017859067746403393 0.08624976234548798 0.0095727497846355
-        0.024081614850023098 0.009572749784635497 0.07940007875065369
-    ],
-    [
-        0.10214970819829594 0.01795183790594208 0.023765383078499024
-        0.017951837905942077 0.08626897790931316 0.009428159436790295
-        0.023765383078499024 0.009428159436790299 0.07941946726668297
-    ],
-    [
-        0.10214970819829594 0.01795183790594208 0.023765383078499024
-        0.017951837905942077 0.08626897790931316 0.009428159436790295
-        0.023765383078499024 0.009428159436790299 0.07941946726668297
-    ],
-    [
-        0.10082848215180824 0.018477911006547318 0.021803957139334383
-        0.01847791100654732 0.0870724898840273 0.009198967923465359
-        0.021803957139334383 0.009198967923465357 0.0783329757332015
-    ],
-    [
-        0.10319135331171438 0.02444221028323441 0.01847305161846699
-        0.02444221028323441 0.09549523073371463 0.012448284901890937
-        0.01847305161846699 0.012448284901890937 0.07093488602565269
-    ],
-    [
-        0.09310133199441366 0.02187370477388356 0.01597340791678698
-        0.021873704773883562 0.09162619720253418 0.009583822285400886
-        0.015973407916786978 0.009583822285400884 0.07403525954398654
-    ],
-]
-
-kernels = (
-    Bartlett{Andrews}(),
-    Parzen{Andrews}(),
-    QuadraticSpectral{Andrews}(),
-    TukeyHanning{Andrews}(),
-    Truncated{Andrews}(),
-    Bartlett{NeweyWest}(),
-    Parzen{NeweyWest}(),
-    QuadraticSpectral{NeweyWest}(),
-)
-
-pre = (false, true)
-
-@testset "aVar HAC" begin
-    for ((𝒦, prewhite), Σ₀) in zip(Iterators.product(kernels, pre), Σ₀₀)
-        Σ = a𝕍ar(𝒦, X; prewhite = prewhite)
-        @test Σ ≈ Σ₀ rtol=1e-6
-    end
-end
-
-kernels = (HR0(), HR1(), HR2(), HR3(), HR4(), HR4m(), HR5())
-
-Σ₀ = [
-    0.06415873470586395 -0.004015858202035743 -6.709834054283887e-5;
-    -0.004015858202035743 0.07800552644879759 -0.00615707811722861;
-    -6.709834054283887e-5 -0.00615707811722861 0.07184846516936118
-]
-
-
-@testset "aVar HRx" begin
-    for 𝒦 in kernels
-        Σ = a𝕍ar(𝒦, X)
-        @test Σ ≈ Σ₀ rtol=1e-6
-    end
-end
-
-@testset "CRHC" begin
-    cl = repeat(1:5, inner = 20)
-    𝒦 = CR0(cl)
-    Σ = a𝕍ar(𝒦, X)
-    ## sandwich package uses HC0 but always scales by G/(G-1)
-    ## below is the result of
-    ## v = vcovCL(lm(X~1), cl, type="HC0")
-    Σ₀ = [
-        0.0013477493837805246 0.0001411950613289987 4.6345925014758175e-5;
-        0.0001411950613289987 0.0004985361461159058 -0.00039126414097571385;
-        4.6345925014758175e-5 -0.00039126414097571385 0.00033308110226548546
-    ]
-    @test Σ*5/(5-1) ≈ Σ₀*100 rtol = 1e-8
-    ## Since a𝕍ar is scaled by (G/n^2), this is equivalent to  dividing by (1/G) to get the
-    ## standard error and then multiply by G/(G-1) to apply the correction.
-end
-
-@testset "Driscol&Kraay" begin
-    df = CSV.read(joinpath(datadir, "testdata/grunfeld.csv"), DataFrame)
-    #df = RDatasets.dataset("Ecdat", "Grunfeld")
-    X = [ones(size(df, 1)) df.Value df.Capital]
-    y = df.Inv
-    β = X\y
-    ## Moment Matrix
-    m = X .* (y .- X*β)
-    ## Driscol Kraay Variance Covariance Matrix
-    T = length(unique(df.Year))
-    bw = 5
-    𝒦 = CovarianceMatrices.DriscollKraay(Bartlett(bw), tis = df.Year, iis = df.Firm)
-    Σ = a𝕍ar(𝒦, m; scale = false)
-    F = inv(cholesky(X'X))
-    Σ₀ = F*Σ*F .* T
-    #library(Ecdat)
-    #library(plm)
-    #data("Grunfeld")
-    #zz <- plm(inv~value+capital, data=Grunfeld, model = "pooling")
-    #vcovSCC(zz, maxlag = 4, )
-    # Note: maxlag = 4 is equivalent to bw = 5
-    Σ_ssc = [
-        148.60459392965311 -0.067282610486606179 -0.32394796987915847;
-        -0.067282610486606151 0.00018052654961234828 -0.00035661048571690061;
-        -0.32394796987915825 -0.00035661048571690066 0.0024312798435615107
-    ]
-    @test Σ₀ ≈ Σ_ssc rtol=1e-6
-end
-
-
-## Test GLM Interface
-const andrews_kernels = [:Truncated, :Parzen, :TukeyHanning, :QuadraticSpectral, :Bartlett]
-const neweywest_kernels = [:Parzen, :QuadraticSpectral, :Bartlett]
-
-using GLM
-
-reg = JSON.parse(read(joinpath(datadir, "testdata/regression.json"), String))
-wreg = JSON.parse(read(joinpath(datadir, "testdata/wregression.json"), String))
-df = CSV.File(joinpath(datadir, "testdata/ols_df.csv")) |> DataFrame
-
-
-function fopt!(u; weighted = false)
-    global da = Dict{String,Any}()
-    global dn = Dict{String,Any}()
-    global hr_glm = Dict{String,Any}()
-    global hr_lm = Dict{String,Any}()
-    for pre in (:false, :true)
-        da["bwtype"] = "auto"
-        da["prewhite"] = pre == :true ? true : false
-        dn["bwtype"] = "auto"
-        dn["prewhite"] = pre == :true ? true : false
-
-        for k in andrews_kernels
-            eval(
-                quote
-                    ols = glm(
-                        @formula(y~x1+x2+x3),
-                        $df,
-                        Normal(),
-                        IdentityLink(),
-                        wts = $weighted ? $(df).w : Float64[],
-                    )
-                    𝒦 = ($k){Andrews}()
-                    tmp = vcov(𝒦, ols; prewhite = $pre, dofadjust = false)
-                    da[String($k)] = Dict{String,Any}("bw" => CM.bandwidth(𝒦), "V" => tmp)
-                end,
-            )
-        end
-
-        for k in neweywest_kernels
-            eval(quote
-                𝒦 = ($k){NeweyWest}()
-                ## To get the same results of R, the weights given to the intercept should be 0
-                tmp = vcov(𝒦, ols; prewhite = $pre, dofadjust = false)
-                dn[String($k)] = Dict{String,Any}("bw" => CM.bandwidth(𝒦), "V" => tmp)
-            end)
-        end
-        push!(u, Dict("andrews" => da, "neweywest" => dn))
-        da = Dict{String,Any}()
-        dn = Dict{String,Any}()
-
-    end
-
-    for k in Symbol.(("HC" .* [string.(0:4); "4m"; "5"]))
-        eval(quote
-            𝒦 = ($k)()
-            ## To get the same results of R, the weights given to the intercept should be 0
-            tmp = vcov(𝒦, ols; dofadjust = false)
-            hr_glm[String($k)] = Dict{String,Any}("V" => tmp)
-        end)
-        eval(quote
-            𝒦 = ($k)()
-            ols = lm(@formula(y~x1+x2+x3), $df, wts = $weighted ? $(df).w : Float64[])
-            ## To get the same results of R, the weights given to the intercept should be 0
-            tmp = vcov(𝒦, ols; dofadjust = false)
-            hr_lm[String($k)] = Dict{String,Any}("V" => tmp)
-        end)
-
-    end
-    push!(u, Dict("hr_lm" => hr_lm, "hr_glm" => hr_glm))
-    return u
-end
-
-function ffix!(u; weighted = false)
-    global da = Dict{String,Any}()
-    global dn = Dict{String,Any}()
-    for pre in (:false, :true)
-        da["bwtype"] = "fixed"
-        da["prewhite"] = pre == :true ? true : false
-        dn["bwtype"] = "fixed"
-        dn["prewhite"] = pre == :true ? true : false
-        for k in andrews_kernels
-            eval(
-                quote
-                    ols = glm(
-                        @formula(y~x1+x2+x3),
-                        $df,
-                        Normal(),
-                        IdentityLink(),
-                        wts = $weighted ? $(df).w : Float64[],
-                    )
-                    𝒦 = ($k)(3)
-                    tmp = vcov(𝒦, ols; prewhite = $pre, dofadjust = false)
-                    da[String($k)] = Dict{String,Any}("bw" => CM.bandwidth(𝒦), "V" => tmp)
-                end,
-            )
-        end
-        for k in neweywest_kernels
-            eval(quote
-                𝒦 = ($k)(3)
-                ## To get the same results of R, the weights given to the intercept should be 0
-                tmp = vcov(𝒦, ols; prewhite = $pre, dofadjust = false)
-                dn[String($k)] = Dict{String,Any}("bw" => CM.bandwidth(𝒦), "V" => tmp)
-            end)
-        end
-        push!(u, Dict("andrews" => da, "neweywest" => dn))
-        da = Dict{String,Any}()
-        dn = Dict{String,Any}()
-    end
-end
-
-u = Any[]
-fopt!(u)
-ffix!(u)
-
-
-@testset "LM HAC" begin
-    for j = 1:2,
-        h in ("andrews",),
-        k in ("Truncated", "Bartlett", "Tukey-Hanning", "Quadratic Spectral")
-
-        @test hcat(reg[j][h][k]["V"]...) ≈ u[j][h][k]["V"]
-        @test reg[j][h][k]["bw"] ≈ u[j][h][k]["bw"]
-    end
-
-    for j = 1:2, h in ("neweywest",), k in ("Bartlett", "Quadratic Spectral")
-        @test hcat(reg[j][h][k]["V"]...) ≈ u[j][h][k]["V"]
-        @test reg[j][h][k]["bw"] ≈ u[j][h][k]["bw"]
-    end
-
-    for j = 3:4,
-        h in ("andrews",),
-        k in ("Truncated", "Bartlett", "Tukey-Hanning", "Quadratic Spectral")
-
-        @test hcat(reg[j][h][k]["V"]...) ≈ u[j+1][h][k]["V"]
-        @test reg[j][h][k]["bw"] ≈ u[j+1][h][k]["bw"]
-    end
-
-    for j = 3:4, h in ("neweywest",), k in ("Bartlett", "Quadratic Spectral")
-        @test hcat(reg[j][h][k]["V"]...) ≈ u[j+1][h][k]["V"]
-        @test reg[j][h][k]["bw"] ≈ u[j+1][h][k]["bw"]
-    end
-end
->>>>>>> 218c6a16
 
     @testset "Probit Model Example Tests" begin
         include("test_probit.jl")
     end
-
-<<<<<<< HEAD
     @testset "GMM Model Example Tests" begin
         include("test_gmm.jl")
     end
 
-=======
-uw = Any[]
-fopt!(uw; weighted = true)
-ffix!(uw; weighted = true)
-
-@testset "LM HAC (W)" begin
-    for j = 1:2,
-        h in ("andrews",),
-        k in ("Truncated", "Bartlett", "Tukey-Hanning", "Quadratic Spectral")
-
-        @test hcat(wreg[j][h][k]["V"]...) ≈ uw[j][h][k]["V"]
-        @test wreg[j][h][k]["bw"] ≈ uw[j][h][k]["bw"]
-    end
-
-    for j = 1:2, h in ("neweywest",), k in ("Bartlett", "Quadratic Spectral")
-        @test hcat(wreg[j][h][k]["V"]...) ≈ uw[j][h][k]["V"]
-        @test wreg[j][h][k]["bw"] ≈ uw[j][h][k]["bw"]
-    end
-
-    for j = 3:4,
-        h in ("andrews",),
-        k in ("Truncated", "Bartlett", "Tukey-Hanning", "Quadratic Spectral")
-
-        @test hcat(wreg[j][h][k]["V"]...) ≈ uw[j+1][h][k]["V"]
-        @test wreg[j][h][k]["bw"] ≈ uw[j+1][h][k]["bw"]
-    end
-
-    for j = 3:4, h in ("neweywest",), k in ("Bartlett", "Quadratic Spectral")
-        @test hcat(wreg[j][h][k]["V"]...) ≈ uw[j+1][h][k]["V"]
-        @test wreg[j][h][k]["bw"] ≈ uw[j+1][h][k]["bw"]
-    end
-end
-
-@testset "LM HC" begin
-    for k in ("HR" .* [string.(1:4); "4m"; "5"])
-        @test hcat(reg[5]["hr"][k]["V"]...) ≈ u[3]["hr_glm"][k]["V"]
-        @test hcat(reg[5]["hr"][k]["V"]...) ≈ u[3]["hr_lm"][k]["V"]
-        @test hcat(wreg[5]["hr"][k]["V"]...) ≈ uw[3]["hr_glm"][k]["V"]
-        @test hcat(wreg[5]["hr"][k]["V"]...) ≈ uw[3]["hr_lm"][k]["V"]
-    end
-end
-
-
-df = CSV.File(joinpath(datadir, "testdata/ols_df.csv")) |> DataFrame
-df.w = rand(StableRNG(123), size(df, 1))
-
-@testset "DefRank" begin
-    df.z = df.x1+df.x2
-    lm1 = lm(@formula(y~x1+x2+x3+z), df, wts = df.w)
-    lmm = lm(@formula(y~x2+x3+z), df, wts = df.w)
-    V1 = vcov(HC1(), lm1)
-    V2 = vcov(HC1(), lmm)
-    idxr = isempty.(map(i->findall(all(isnan.(i))), eachrow(V1)))
-    idxc = isempty.(map(i->findall(all(isnan.(i))), eachcol(V1)))
-end
-
-@testset "LM CR" begin
-    df = CSV.read(joinpath(datadir, "testdata/PetersenCl.csv"), DataFrame)
-    m = lm(@formula(y~x), df)
-    V0 = vcov(CR0(df.firm), m)
-    V1 = vcov(CR1(df.firm), m)
-    V2 = vcov(CR2(df.firm), m)
-    V3 = vcov(CR3(df.firm), m)
-    R0 = [
-        0.0044808245285903594 -6.4592772035200005e-05;
-        -6.4592772035200005e-05 0.0025542965590391016
-    ]
-    R1 = [
-        0.0044907024570195212 -6.4735166091279167e-05;
-        -6.4735166091279154e-05 0.002559927477731868
-    ]
-    R2 = [
-        0.0044944872570531966 -6.5929118692432861e-05;
-        -6.5929118692432861e-05 0.0025682360417855431
-    ]
-    R3 = [
-        0.0045082022937877244 -6.7280836115793117e-05;
-        -6.7280836115793117e-05 0.0025822624320339092
-    ]
-    @test V0 ≈ R0 rtol=1e-6
-    @test V1 ≈ R1 rtol=1e-6
-    @test V2 ≈ R2 rtol=1e-4
-    @test V3 ≈ R3 rtol=1e-6
-
-    df.w = rand(StableRNG(123), size(df, 1))
-    m = lm(@formula(y~x), df, wts = df.w)
-    V0 = vcov(CR0(df.firm), m)
-    V1 = vcov(CR1(df.firm), m)
-    V2 = vcov(CR2(df.firm), m)
-    V3 = vcov(CR3(df.firm), m)
-    R0 = [
-        0.0048945800009019078 -9.5217611657051797e-05;
-        -9.5217611657051783e-05 0.0029666072693556918
-    ]
-    R1 = [
-        0.0049053700487226215 -9.5427517835511321e-05;
-        -9.5427517835511335e-05 0.0029731471224780704
-    ]
-    R2 = [
-        0.0049055911851245753 -9.6888552025056022e-05;
-        -9.6888552025055995e-05 0.0029835249179155422
-    ]
-    R3 = [
-        0.0049264936435635398 -9.8773895065056182e-05;
-        -9.8773895065056168e-05 0.0030065617267332799
-    ]
-    @test V0 ≈ R0
-    @test V1 ≈ R1
-    @test V2 ≈ R2 atol=1e-5
-    @test V3 ≈ R3 atol=1e-5
-end
-
-
-@testset "GLM HAC" begin
-    clotting = DataFrame(
-        u = log.([5, 10, 15, 20, 30, 40, 60, 80, 100]),
-        lot1 = [118, 58, 42, 35, 27, 25, 21, 19, 18],
-        lot2 = [69, 35, 26, 21, 18, 16, 13, 12, 12],
-        w = 9.0*[1/8, 1/9, 1/25, 1/6, 1/14, 1/25, 1/15, 1/13, 0.3022039],
-    )
-
-    GAMMA = glm(
-        @formula(lot1~u),
-        clotting,
-        Gamma(),
-        InverseLink(),
-        wts = convert(Array, clotting[!, :w]),
-    )
-    V = vcov(Parzen{Andrews}(), GAMMA)
-    Vp = [5.48898e-7 -2.60409e-7; -2.60409e-7 1.4226e-7]
-    @test V ≈ Vp atol = 1e-08
-
-    GAMMA = glm(@formula(lot1~u), clotting, Gamma(), InverseLink())
-    k = Parzen{Andrews}()
-    V = vcov(k, GAMMA)
-    Vp = [5.81672e-7 -2.24162e-7; -2.24162e-7 1.09657e-7]
-    @test V ≈ Vp atol = 1e-08
-end
-
-@testset "GLM HC" begin
-    # A Gamma example, from McCullagh & Nelder (1989, pp. 300-2)
-    clotting = DataFrame(
-        u = log.([5, 10, 15, 20, 30, 40, 60, 80, 100]),
-        lot1 = [118, 58, 42, 35, 27, 25, 21, 19, 18],
-        lot2 = [69, 35, 26, 21, 18, 16, 13, 12, 12],
-        w = 9.0*[1/8, 1/9, 1/25, 1/6, 1/14, 1/25, 1/15, 1/13, 0.3022039],
-    )
-
-    ## Unweighted OLS though GLM interface
-    OLS = fit(GeneralizedLinearModel, @formula(lot1~u), clotting, Normal(), IdentityLink())
-    mf = ModelFrame(@formula(lot1~u), clotting)
-    X = ModelMatrix(mf).m
-    y = clotting[!, :lot1]
-    GL = fit(GeneralizedLinearModel, X, y, Normal(), IdentityLink())
-    LM = lm(X, y)
-
-    S0 = vcov(HC0(), OLS)
-    S1 = vcov(HC1(), OLS)
-    S2 = vcov(HC2(), OLS)
-    S3 = vcov(HC3(), OLS)
-    S4 = vcov(HC4(), OLS)
-    S4m = vcov(HC4m(), OLS)
-    S5 = vcov(HC5(), OLS)
-
-    St0 = [720.621306411 -190.064512543; -190.064512543 51.163333742]
-    St1 = [926.513108242 -244.368658984; -244.368658984 65.781429097]
-    St2 = [1300.895673284 -343.330672699; -343.330672699 91.997186033]
-    St3 = [2384.50393347 -628.97499232; -628.97499232 167.78976878]
-    St4 = [2538.74635384 -667.95972319; -667.95972319 177.26308957]
-    St4m = [3221.09520169 -849.64802585; -849.64802585 226.17046981]
-    St5 = [1334.670541439 -351.751377823; -351.751377823 93.949230276]
-
-
-    @test S0 ≈ St0
-    @test S1 ≈ St1
-    @test S2 ≈ St2
-    @test S3 ≈ St3
-    @test S4 ≈ St4
-    @test S4m ≈ St4m
-    @test S5 ≈ St5
-
-    S0 = vcov(HC0(), GL)
-    S1 = vcov(HC1(), GL)
-    S2 = vcov(HC2(), GL)
-    S3 = vcov(HC3(), GL)
-    S4 = vcov(HC4(), GL)
-    S4m = vcov(HC4m(), GL)
-    S5 = vcov(HC5(), GL)
-
-    @test S0 ≈ St0
-    @test S1 ≈ St1
-    @test S2 ≈ St2
-    @test S3 ≈ St3
-    @test S4 ≈ St4
-    @test S4m ≈ St4m
-    @test S5 ≈ St5
-
-    ## Weighted OLS though GLM interface
-    wOLS = fit(
-        GeneralizedLinearModel,
-        @formula(lot1~u),
-        clotting,
-        Normal(),
-        IdentityLink(),
-        wts = Vector{Float64}(clotting[!, :w]),
-    )
-
-    wts = Vector{Float64}(clotting[!, :w])
-    X = [fill(1, size(clotting[!, :u])) clotting[!, :u]]
-    y = clotting[!, :lot1]
-    wLM = lm(X, y)
-    wGL = fit(GeneralizedLinearModel, X, y, Normal(), IdentityLink(), wts = wts)
-
-    S0 = vcov(HC0(), wOLS)
-    S1 = vcov(HC1(), wOLS)
-    S2 = vcov(HC2(), wOLS)
-    S3 = vcov(HC3(), wOLS)
-    S4 = vcov(HC4(), wOLS)
-    S4m = vcov(HC4m(), wOLS)
-    S5 = vcov(HC5(), wOLS)
-
-    St0 = [717.736178076 -178.404274981; -178.404274981 45.822730697]
-    St1 = [922.803657527 -229.376924975; -229.376924975 58.914939468]
-    St2 = [1412.940497584 -361.329969345; -361.329969345 95.912520696]
-    St3 = [2869.53068690 -756.29761027; -756.29761027 208.23437869]
-    St4 = [3969.9130263 -1131.3577578; -1131.3577578 342.2858663]
-    St4m = [4111.62611908 -1103.17362711; -1103.17362711 310.19430896]
-    St5 = [1597.40932634 -420.66907485; -420.66907485 115.99180777]
-
-    @test S0 ≈ St0
-    @test S1 ≈ St1
-    @test S2 ≈ St2
-    @test S3 ≈ St3
-    @test S4 ≈ St4
-    @test S4m ≈ St4m
-    @test S5 ≈ St5
-
-    ## Unweighted GLM - Gamma
-    GAMMA = glm(@formula(lot1~u), clotting, Gamma(), InverseLink())
-
-    S0 = vcov(HC0(), GAMMA)
-    S1 = vcov(HC1(), GAMMA)
-    S2 = vcov(HC2(), GAMMA)
-    S3 = vcov(HC3(), GAMMA)
-    S4 = vcov(HC4(), GAMMA)
-    S4m = vcov(HC4m(), GAMMA)
-    S5 = vcov(HC5(), GAMMA)
-
-    St0 = [
-        4.504287921232951e-07 -1.700020601541489e-07;
-        -1.700020601541490e-07 8.203697048568913e-08
-    ]
-
-    St1 = [
-        5.791227327299548e-07 -2.185740773410504e-07;
-        -2.185740773410510e-07 1.054761049101728e-07
-    ]
-
-    St2 = [
-        3.192633083111232e-06 -9.942484630848573e-07;
-        -9.942484630848578e-07 3.329973305723091e-07
-    ]
-
-    St3 = [
-        2.982697811926944e-05 -8.948137019946751e-06;
-        -8.948137019946738e-06 2.712024459305714e-06
-    ]
-
-    St4 = [
-        0.002840158946368653 -0.0008474436578800430;
-        -0.000847443657880045 0.0002528819761961959
-    ]
-
-    St4m = [
-        9.2891282926e-05 -2.7759505159e-05;
-        -2.7759505159e-05 8.3203461732e-06
-    ]
-
-    St5 = [
-        2.9781374021e-05 -8.9232514073e-06
-        -8.9232514073e-06 2.6952175350e-06
-    ]
-
-    @test S0 ≈ St0 atol = 1e-08
-    @test S1 ≈ St1 atol = 1e-08
-    @test S2 ≈ St2 atol = 1e-08
-    @test S3 ≈ St3 atol = 1e-06
-    @test S4 ≈ St4 atol = 1e-05
-    @test S4m ≈ St4m atol = 1e-06
-    @test S5 ≈ St5 atol = 1e-06
-
-    ## Weighted Gamma
-    GAMMA = glm(
-        @formula(lot1~u),
-        clotting,
-        Gamma(),
-        InverseLink(),
-        wts = convert(Array, clotting[!, :w]),
-    )
-
-    S0 = vcov(HC0(), GAMMA)
-    S1 = vcov(HC1(), GAMMA)
-    S2 = vcov(HC2(), GAMMA)
-    S3 = vcov(HC3(), GAMMA)
-    S4 = vcov(HC4(), GAMMA)
-    S4m = vcov(HC4m(), GAMMA)
-    S5 = vcov(HC5(), GAMMA)
-
-    St0 = [
-        4.015104e-07 -1.615094e-07;
-        -1.615094e-07 8.378363e-08
-    ]
-
-    St1 = [
-        5.162277e-07 -2.076549e-07;
-        -2.076549e-07 1.077218e-07
-    ]
-
-    St2 = [
-        2.720127e-06 -8.490977e-07;
-        -8.490977e-07 2.963563e-07
-    ]
-
-    St3 = [
-        2.638128e-05 -7.639883e-06;
-        -7.639883e-06 2.259590e-06
-    ]
-
-    St4 = [
-        0.0029025754 -0.0008275858;
-        -0.0008275858 0.0002360053
-    ]
-
-    St4m = [
-        8.493064e-05 -2.436180e-05;
-        -2.436180e-05 7.042101e-06
-    ]
-
-    St5 = [
-        2.6206554518e-05 -7.5421496876e-06
-        -7.5421496876e-06 2.2017813312e-06
-    ]
-
-    @test S0 ≈ St0 atol = 1e-08
-    @test S1 ≈ St1 atol = 1e-08
-    @test S2 ≈ St2 atol = 1e-08
-    @test S3 ≈ St3 atol = 1e-07
-    @test S4 ≈ St4 atol = 1e-05
-    @test S4m ≈ St4m atol = 1e-07
-    @test S5 ≈ St5 atol = 1e-07
-end
-
-## TODO: Add more tests for the GLM interface for CR & DK
-
-@testset "Smoothed HAC" begin
-    X = randn(StableRNG(12322), 3700000, 3)
-    k = BartlettSmoother(3)
-    Σₛ = a𝕍ar(k, X; demean = true)
-    Σₕ = a𝕍ar(Parzen(3), X; demean = true)
-    @test Σₛ ≈ Σₕ rtol = 1e-3
-    k = TruncatedSmoother(3)
-    Σₛ = a𝕍ar(k, X; demean = true)
-    Σₕ = a𝕍ar(Bartlett(3), X; demean = true)
-    @test Σₛ ≈ Σₕ rtol = 1e-3
-end
-
-@testset "Promotion" begin
-    X = randn(StableRNG(123), 100, 3)
-    Z = mapreduce(x->x .<= 0, hcat, eachcol(X))
-    aVar(HC0(), Z)
-    aVar(Bartlett(2), Z)
-    aVar(Bartlett{NeweyWest}(), Z)
->>>>>>> 218c6a16
 end
 
 println("\n" * "="^70)
