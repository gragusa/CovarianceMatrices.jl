--- conflicted
+++ resolved
@@ -12,42 +12,27 @@
 StatsAPI = "82ae8749-77ed-4fe6-ae5f-f523153014b0"
 StatsBase = "2913bbd2-ae8a-5f71-8c99-4fb6c76f3a91"
 StatsFuns = "4c63d2b9-4356-54db-8cca-17b64c39e42c"
-<<<<<<< HEAD
 StatsModels = "3eaba693-59b7-5ba5-a881-562e759f1c8d"
 BlockDiagonals = "0a1fb500-61f7-11e9-3c65-f5ef3456f9f0"
-=======
->>>>>>> 9f0c5fba
 
 [weakdeps]
 ForwardDiff = "f6369f11-7733-5829-9624-2563aa707210"
 GLM = "38e38edf-8417-5370-95a0-9cbb8c7f171a"
 SparseArrays = "2f01184e-e22b-5df5-ae63-d93ebab69eaf"
-GLM = "38e38edf-8417-5370-95a0-9cbb8c7f171a"
-ForwardDiff = "f6369f11-7733-5829-9624-2563aa707210"
 
 [extensions]
 ForwardDiffExt = ["ForwardDiff"]
 GLMExt = ["GLM"]
 SparseArraysExt = ["SparseArrays"]
-ForwardDiffExt = ["ForwardDiff"]
-
 
 [compat]
-<<<<<<< HEAD
 BlockDiagonals = "0.2"
-=======
->>>>>>> 9f0c5fba
 Combinatorics = "1.0"
 DataFrames = "1.0"
 Distributions = "0.25"
 ForwardDiff = "1.2"
-<<<<<<< HEAD
 GLM = "1.9"
 GroupedArrays = "0.3"
-=======
-GroupedArrays = "0.3"
-GLM = "1.9"
->>>>>>> 9f0c5fba
 NaNStatistics = "0.6"
 SparseArrays = "1.0"
 StableRNGs = "1.0"
@@ -55,10 +40,7 @@
 StatsAPI = "1.7.1"
 StatsBase = "0.34"
 StatsFuns = "1.0"
-<<<<<<< HEAD
 StatsModels = "0.7"
-=======
->>>>>>> 9f0c5fba
 julia = "1.11"
 
 [extras]
