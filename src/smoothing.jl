--- conflicted
+++ resolved
@@ -19,7 +19,6 @@
 Uniform/box kernel: k(x) = 1(|x| ≤ 1)
 Induces Bartlett HAC kernel, thus optimal bandwidth S_T ∝ T^(1/3)
 """
-<<<<<<< HEAD
 struct UniformSmoother{T<:AbstractFloat} <: MomentSmoother
     m_T::T
     S_T::T
@@ -36,23 +35,6 @@
     else
         m_T_val = float(floor(Int, (2S_T - 1) / 2))
         return UniformSmoother(m_T_val, float(S_T))
-=======
-struct UniformKernel <: SmoothingKernel
-    m_T::Int64
-    S_T::WFLOAT
-    function UniformKernel(; m_T::Union{Int, Nothing} = nothing, S_T::Union{Int, Nothing} = nothing)
-        if m_T === nothing && S_T === nothing
-            throw(ArgumentError("Either m_T or S_T must be provided"))
-        elseif m_T !== nothing && S_T !== nothing
-            throw(ArgumentError("Only one of m_T or S_T should be provided"))
-        elseif m_T !== nothing
-            S_T_val = WFLOAT((2 * m_T + 1)/2)
-            return new(m_T, S_T_val)
-        else
-            m_T_val = floor(Int, ((S_T - 1) / 2))
-            return new(m_T_val, WFLOAT(S_T))
-        end
->>>>>>> 55a5d257
     end
 end
 
@@ -62,19 +44,12 @@
 Bartlett/triangular kernel: k(x) = (1 - |x|) * 1(|x| ≤ 1)
 Induces Parzen HAC kernel, optimal bandwidth S_T ∝ T^(1/5)
 """
-<<<<<<< HEAD
 struct TriangularSmoother{T<:Real} <: MomentSmoother
     m_T::T
     S_T::T
 end
 
 function TriangularSmoother(; m_T::Union{Real, Nothing}=nothing, S_T::Union{Real, Nothing}=nothing)
-=======
-struct TriangularKernel <: SmoothingKernel
-    m_T::Int64
-    S_T::WFLOAT
-    function TrianularKernel(; m_T::Union{Int, Nothing} = nothing, S_T::Union{Int, Nothing} = nothing)
->>>>>>> 55a5d257
         if m_T === nothing && S_T === nothing
             throw(ArgumentError("Either m_T or S_T must be provided"))
         elseif m_T !== nothing && S_T !== nothing
@@ -146,7 +121,6 @@
     return 1.5 * T^(1.0/5.0)
 end
 
-<<<<<<< HEAD
 
 function smooth_moments(G::AbstractMatrix, kernel::T; threaded::Bool = false) where T<:UniformSmoother
     return uniform_sum(G, kernel.m_T; threaded=threaded)
@@ -163,21 +137,6 @@
 function smooth_moments!(dest::AbstractMatrix, G::AbstractMatrix, kernel::T; threaded::Bool = false) where T<:TriangularSmoother
     return triangular_sum!(dest, G, kernel.m_T, kernel.S_T; threaded=threaded)
 end
-=======
-function smooth_moments(G::AbstractMatrix{F}, kernel::SmoothingKernel) where {F <:
-                                                                              AbstractFloat}
-    T_data, m = size(G)
-    result = similar(G, float(F), T_data, m)
-    smooth_moments!(result, G, kernel)
-    return result
-end
-
-function smooth_moments!(result::AbstractMatrix{F}, G::AbstractMatrix{F},
-        kernel::UniformKernel) where {F <: AbstractFloat}
-    T_data, m = size(G)
-    @boundscheck size(result) == (T_data, m) ||
-                 throw(DimensionMismatch("result and G must have same size"))
->>>>>>> 55a5d257
 
 using Base.Threads
 
@@ -187,7 +146,6 @@
 """
     uniform_sum(G::AbstractMatrix, m_T::Integer; threaded::Bool = true) -> AbstractMatrix
 
-<<<<<<< HEAD
     Computes sum_{s=max(t-T,-m_T)}^{min(t-1,m_T)} G[t-s, j].
 """
 function uniform_sum!(dest::AbstractMatrix{T}, G::AbstractMatrix{<:Int}, m_T; threaded::Bool = true) where T<:Real
@@ -208,9 +166,6 @@
         end
     end
     return dest
-=======
-    return uniform_smooth!(result, G, m_T)
->>>>>>> 55a5d257
 end
 
 function uniform_sum(G::AbstractMatrix{<:Int}, m_T; threaded::Bool = true)
@@ -222,7 +177,6 @@
     return uniform_sum!(dest, G, m_T; threaded=threaded)
 end
 
-<<<<<<< HEAD
 # One column, O(T), raw sum over the window (no scaling)
 @inline function _col_uniform_sum!(dest::AbstractVector{T}, col::AbstractVector{T}, m_T, P) where T<:Real
     n = length(col)
@@ -268,27 +222,10 @@
         for j in axes(G, 2)
             _col_triangular_sum!(view(dest, :, j), view(G, :, j), m_T, S_T, P0, P1)
         end
-=======
-# Internal: compute one column using a prefix-sum (O(T))
-@inline function _col_uniform_smooth!(dest::AbstractVector, col::AbstractVector, mT::Int, factor)
-    T = length(col)
-    # Prefix sums P with P[k] = sum(col[1:k]) and P[0] = 0
-    P = Vector{float(eltype(col))}(undef, T + 1)
-    P[1] = zero(eltype(P))
-    for i in 1:T
-        P[i + 1] = P[i] + col[i]
-    end
-    for t in eachindex(dest)
-        a = max(1, t - mT)
-        b = min(T, t + mT)
-        # sum(col[a:b]) = P[b+1] - P[a]   (no 0 index!)
-        dest[t] = factor * (P[b + 1] - P[a])
->>>>>>> 55a5d257
-    end
-    return dest
-end
-
-<<<<<<< HEAD
+    end
+    return dest
+end
+
 function triangular_sum(G::AbstractMatrix{<:Int}, m_T, S_T; threaded::Bool = true)
     triangular_sum(float.(G), m_T, S_T; threaded=threaded)
 end
@@ -323,377 +260,6 @@
     return dest
 end
 
-=======
-# function smooth_moments!(result::AbstractMatrix{F}, G::AbstractMatrix{F},
-#         kernel::TriangularKernel, bandwidth::Real, T::Int) where {F <: AbstractFloat}
-#     T_data, m = size(G)
-#     @boundscheck size(result) == (T_data, m) ||
-#                  throw(DimensionMismatch("result and G must have same size"))
-
-#     # For triangular kernel, max_lag is the bandwidth
-#     max_lag = floor(Int, bandwidth)
-
-#     if max_lag == 0
-#         copyto!(result, G)
-#         return result
-#     end
-
-#     fill!(result, zero(F))
-
-#     # Process column by column for cache efficiency
-#     @inbounds for j in 1:m
-#         # Compute smoothed values
-#         for t in 1:T_data
-#             smooth_val = zero(F)
-
-#             # Sum over the bandwidth window with triangular weights
-#             for lag in (-max_lag):max_lag
-#                 source_idx = t - lag
-#                 if 1 ≤ source_idx ≤ T_data
-#                     weight = (1 / bandwidth) * (1 - abs(lag) / bandwidth)  # Include 1/S_T factor
-#                     smooth_val += weight * G[source_idx, j]
-#                 end
-#             end
-
-#             result[t, j] = smooth_val
-#         end
-#     end
-
-#     return result
-# end
-
-# # Fallback for complex kernels
-# function smooth_moments!(result::AbstractMatrix{F}, G::AbstractMatrix{F},
-#         kernel::SmoothingKernel, bandwidth::Real, T::Int) where {F <: AbstractFloat}
-#     weights = compute_weights(kernel, bandwidth, T, F)
-#     return smooth_moments!(result, G, weights, T)
-# end
-
-# # Old weight-based version for backward compatibility
-# function smooth_moments!(result::AbstractMatrix{F}, G::AbstractMatrix{F},
-#         weights::AbstractVector{F}, T::Int) where {F <: AbstractFloat}
-#     T_data, m = size(G)
-#     @boundscheck size(result) == (T_data, m) ||
-#                  throw(DimensionMismatch("result and G must have same size"))
-
-#     n_weights = length(weights)
-#     offset = n_weights ÷ 2  # Center of weight vector
-
-#     # Precompute non-zero weights and their lags to avoid checking in inner loop
-#     nz_weights = F[]
-#     nz_lags = Int[]
-#     for i in eachindex(weights)
-#         w = weights[i]
-#         if w != zero(F)
-#             push!(nz_weights, w)
-#             push!(nz_lags, i - offset - 1)
-#         end
-#     end
-
-#     # Calculate effective max lag based on actual non-zero weights
-#     max_lag = if isempty(nz_lags)
-#         0
-#     else
-#         max(abs(minimum(nz_lags)), abs(maximum(nz_lags)))
-#     end
-
-#     n_nz = length(nz_weights)
-
-#     # Simple two-argument version - assumes result and G are different objects
-#     # If they're the same, user should call the single-argument version instead
-#     fill!(result, zero(F))
-#     safe_start = max_lag + 1
-#     safe_end = T_data - max_lag
-
-#     # Column-major optimization: iterate by columns first for better cache locality
-#     @inbounds for j in 1:m
-#         if safe_start <= safe_end
-#             # Head region: need bounds checking
-#             for t in 1:(safe_start - 1)
-#                 for k in 1:n_nz
-#                     source_idx = t - nz_lags[k]
-#                     if 1 ≤ source_idx ≤ T_data
-#                         result[t, j] += nz_weights[k] * G[source_idx, j]
-#                     end
-#                 end
-#             end
-
-#             # Middle region: no bounds checking needed (fastest)
-#             for t in safe_start:safe_end
-#                 for k in 1:n_nz
-#                     source_idx = t - nz_lags[k]
-#                     result[t, j] += nz_weights[k] * G[source_idx, j]
-#                 end
-#             end
-
-#             # Tail region: need bounds checking
-#             for t in (safe_end + 1):T_data
-#                 for k in 1:n_nz
-#                     source_idx = t - nz_lags[k]
-#                     if 1 ≤ source_idx ≤ T_data
-#                         result[t, j] += nz_weights[k] * G[source_idx, j]
-#                     end
-#                 end
-#             end
-#         else
-#             # No safe middle region - all points need bounds checking
-#             for t in 1:T_data
-#                 for k in 1:n_nz
-#                     source_idx = t - nz_lags[k]
-#                     if 1 ≤ source_idx ≤ T_data
-#                         result[t, j] += nz_weights[k] * G[source_idx, j]
-#                     end
-#                 end
-#             end
-#         end
-#     end
-# end
-
-# """
-#     smooth_moments_threaded!(result::AbstractMatrix, G::AbstractMatrix, kernel::SmoothingKernel, bandwidth::Real, T::Int)
-
-# Multithreaded version of smooth_moments! using kernel-based approach.
-# Parallelizes computation column by column for cache efficiency.
-# """
-# function smooth_moments_threaded!(result::AbstractMatrix{F}, G::AbstractMatrix{F},
-#         kernel::UniformKernel, bandwidth::Real, T::Int) where {F <: AbstractFloat}
-#     T_data, m = size(G)
-#     @boundscheck size(result) == (T_data, m) ||
-#                  throw(DimensionMismatch("result and G must have same size"))
-
-#     # For uniform kernel, max_lag is just the bandwidth
-#     max_lag = floor(Int, bandwidth)
-
-#     if max_lag == 0
-#         copyto!(result, G)
-#         return result
-#     end
-
-#     fill!(result, zero(F))
-
-#     # Process columns in parallel for cache efficiency
-#     Threads.@threads for j in 1:m
-#         @inbounds for t in 1:T_data
-#             smooth_val = zero(F)
-
-#             # Sum over the bandwidth window with uniform weights (all = 1)
-#             for lag in (-max_lag):max_lag
-#                 source_idx = t - lag
-#                 if 1 ≤ source_idx ≤ T_data
-#                     smooth_val += G[source_idx, j]
-#                 end
-#             end
-
-#             result[t, j] = smooth_val / bandwidth  # Normalize by bandwidth
-#         end
-#     end
-
-#     return result
-# end
-
-# function smooth_moments_threaded!(result::AbstractMatrix{F}, G::AbstractMatrix{F},
-#         kernel::TriangularKernel, bandwidth::Real, T::Int) where {F <: AbstractFloat}
-#     T_data, m = size(G)
-#     @boundscheck size(result) == (T_data, m) ||
-#                  throw(DimensionMismatch("result and G must have same size"))
-
-#     # For triangular kernel, max_lag is the bandwidth
-#     max_lag = floor(Int, bandwidth)
-
-#     if max_lag == 0
-#         copyto!(result, G)
-#         return result
-#     end
-
-#     fill!(result, zero(F))
-
-#     # Process columns in parallel for cache efficiency
-#     Threads.@threads for j in 1:m
-#         @inbounds for t in 1:T_data
-#             smooth_val = zero(F)
-
-#             # Sum over the bandwidth window with triangular weights
-#             for lag in (-max_lag):max_lag
-#                 source_idx = t - lag
-#                 if 1 ≤ source_idx ≤ T_data
-#                     weight = (1 / bandwidth) * (1 - abs(lag) / bandwidth)  # Include 1/S_T factor
-#                     smooth_val += weight * G[source_idx, j]
-#                 end
-#             end
-
-#             result[t, j] = smooth_val
-#         end
-#     end
-
-#     return result
-# end
-
-# # Fallback for complex kernels
-# function smooth_moments_threaded!(result::AbstractMatrix{F}, G::AbstractMatrix{F},
-#         kernel::SmoothingKernel, bandwidth::Real, T::Int) where {F <: AbstractFloat}
-#     weights = compute_weights(kernel, bandwidth, T, F)
-#     return smooth_moments_threaded!(result, G, weights, T)
-# end
-
-# # Old weight-based version for backward compatibility
-# function smooth_moments_threaded!(result::AbstractMatrix{F}, G::AbstractMatrix{F},
-#         weights::AbstractVector{F}, T::Int) where {F <: AbstractFloat}
-#     T_data, m = size(G)
-#     @boundscheck size(result) == (T_data, m) ||
-#                  throw(DimensionMismatch("result and G must have same size"))
-
-#     n_weights = length(weights)
-#     offset = n_weights ÷ 2  # Center of weight vector
-
-#     fill!(result, zero(F))
-
-#     # Precompute non-zero weights and their lags to avoid checking in inner loop
-#     nz_weights = F[]
-#     nz_lags = Int[]
-#     for i in eachindex(weights)
-#         w = weights[i]
-#         if w != zero(F)
-#             push!(nz_weights, w)
-#             push!(nz_lags, i - offset - 1)
-#         end
-#     end
-
-#     # Calculate effective max lag based on actual non-zero weights
-#     max_lag = if isempty(nz_lags)
-#         0
-#     else
-#         max(abs(minimum(nz_lags)), abs(maximum(nz_lags)))
-#     end
-
-#     # Find the range where no bounds checking is needed
-#     safe_start = max_lag + 1
-#     safe_end = T_data - max_lag
-
-#     @inbounds for j in axes(G, 2)
-#         if safe_start <= safe_end
-#             # We have three regions: head, middle (safe), tail
-
-#             # Head region: need bounds checking (single-threaded)
-#             for t in 1:(safe_start - 1)
-#                 for (w, lag) in zip(nz_weights, nz_lags)
-#                     source_idx = t - lag
-#                     if 1 ≤ source_idx ≤ T_data
-#                         result[t, j] += w * G[source_idx, j]
-#                     end
-#                 end
-#             end
-
-#             # Middle region: no bounds checking needed - THREADED!
-#             Threads.@threads for t in safe_start:safe_end
-#                 for (w, lag) in zip(nz_weights, nz_lags)
-#                     source_idx = t - lag
-#                     result[t, j] += w * G[source_idx, j]
-#                 end
-#             end
-
-#             # Tail region: need bounds checking (single-threaded)
-#             for t in (safe_end + 1):T_data
-#                 for (w, lag) in zip(nz_weights, nz_lags)
-#                     source_idx = t - lag
-#                     if 1 ≤ source_idx ≤ T_data
-#                         result[t, j] += w * G[source_idx, j]
-#                     end
-#                 end
-#             end
-#         else
-#             # No safe middle region - all points need bounds checking (single-threaded)
-#             for t in 1:T_data
-#                 for (w, lag) in zip(nz_weights, nz_lags)
-#                     source_idx = t - lag
-#                     if 1 ≤ source_idx ≤ T_data
-#                         result[t, j] += w * G[source_idx, j]
-#                     end
-#                 end
-#             end
-#         end
-#     end
-# end
-
-# """
-#     smooth_moments(G::AbstractMatrix, kernel::SmoothingKernel, bandwidth::Real, T::Int) -> Matrix
-
-# Out-of-place smoothing of moments matrix G using kernel-based approach.
-# """
-# function smooth_moments(G::AbstractMatrix{F}, kernel::SmoothingKernel,
-#         bandwidth::Real, T::Int) where {F <: AbstractFloat}
-#     result = similar(G)
-#     smooth_moments!(result, G, kernel, bandwidth, T)
-#     return result
-# end
-
-# # Old weight-based version for backward compatibility
-# function smooth_moments(G::AbstractMatrix{F}, weights::AbstractVector{F}, T::Int) where {F <:
-#                                                                                          AbstractFloat}
-#     result = similar(G)
-#     smooth_moments!(result, G, weights, T)
-#     return result
-# end
-
-# """
-#     smooth_moments_threaded(G::AbstractMatrix, kernel::SmoothingKernel, bandwidth::Real, T::Int) -> Matrix
-
-# Out-of-place threaded smoothing of moments matrix G using kernel-based approach.
-# """
-# function smooth_moments_threaded(G::AbstractMatrix{F}, kernel::SmoothingKernel,
-#         bandwidth::Real, T::Int) where {F <: AbstractFloat}
-#     result = similar(G)
-#     smooth_moments_threaded!(result, G, kernel, bandwidth, T)
-#     return result
-# end
-
-# # Old weight-based version for backward compatibility
-# function smooth_moments_threaded(
-#         G::AbstractMatrix{F}, weights::AbstractVector{F}, T::Int) where {F <: AbstractFloat}
-#     result = similar(G)
-#     smooth_moments_threaded!(result, G, weights, T)
-#     return result
-# end
-
-# """
-#     compute_weights(kernel::SmoothingKernel, S_T::Real, T::Int) -> Vector{Float64}
-
-# Compute discrete smoothing weights wₛ = (1/S_T) * k(s/S_T) for s ∈ {-(T-1), ..., T-1}.
-# """
-# function compute_weights(kernel::SmoothingKernel, S_T::Real, T::Int,
-#         ::Type{F} = WFLOAT) where {F <: AbstractFloat}
-#     # Weight indices: s = -(T-1), ..., -1, 0, 1, ..., T-1
-#     n_weights = 2 * T - 1
-#     weights = Vector{F}(undef, n_weights)
-#     S_T_F = F(S_T)
-
-#     @inbounds for i in eachindex(weights)
-#         s = i - T  # Convert to lag: -(T-1)...(T-1)
-#         weights[i] = (one(F) / S_T_F) * F(kernel_func(kernel, F(s) / S_T_F))
-#     end
-
-#     return weights
-# end
-
-# """
-#     compute_normalization(kernel::SmoothingKernel, weights::AbstractVector, S_T::Real; discrete::Bool=true) -> Float64
-
-# Compute normalization constant c for variance estimation.
-# - If discrete=true: c = 1 / Σₛ k(s/S_T)²
-# - If discrete=false: c = S_T / k₂ where k₂ = ∫ k(x)² dx
-# """
-# function compute_normalization(
-#         kernel::SmoothingKernel, weights::AbstractVector, S_T::Real; discrete::Bool = true)
-#     if discrete
-#         # Discrete normalization: c = 1 / Σ wₛ²
-#         weight_sum_sq = sum(abs2, weights)
-#         return weight_sum_sq > 0 ? 1.0 / weight_sum_sq : 1.0
-#     else
-#         # Continuous normalization: c = S_T / k₂
-#         k2 = kernel_k2(kernel)
-#         return S_T / k2
-#     end
-# end
->>>>>>> 55a5d257
 
 """
     avar(estimator::SmoothedMoments, X::AbstractMatrix{F}; prewhite::Bool=false) where {F<:Real}
@@ -701,15 +267,8 @@
 Main implementation of Smith's smoothed moments variance estimator.
 Supports optional prewhitening which can improve finite sample performance.
 """
-<<<<<<< HEAD
 function avar(k::MomentSmoother, X::AbstractMatrix{F}; prewhite::Bool = false) where {F <:
                                                                                                Real}
-=======
-function avar(kernel::K,
-        X::AbstractMatrix{F};
-        prewhite::Bool = false) where {
-        F <: Real, K <: Union{UniformKernel, TriangularKernel}}
->>>>>>> 55a5d257
     # Apply prewhitening if requested (using same approach as HAC)
     Z, D = finalize_prewhite(X, Val(prewhite))
     T, m = size(Z)
