--- conflicted
+++ resolved
@@ -16,7 +16,6 @@
 """
     UniformSmoother(m_T::Integer)
 
-<<<<<<< HEAD
 Uniform (box) kernel smoother for Smith's smoothed moments HAC estimation.
 
 The uniform kernel is defined as k(x) = 1 if |x| ≤ 1, and 0 otherwise.
@@ -61,34 +60,12 @@
             throw(ArgumentError("m_T must be a positive integer"))
         end
         return new(Int(m_T))
-=======
-Uniform/box kernel: k(x) = 1(|x| ≤ 1)
-Induces Bartlett HAC kernel, thus optimal bandwidth S_T ∝ T^(1/3)
-"""
-struct UniformSmoother{T <: AbstractFloat} <: MomentSmoother
-    m_T::T
-    S_T::T
-end
-
-function UniformSmoother(; m_T::Union{Real, Nothing} = nothing, S_T::Union{Real, Nothing} = nothing)
-    if m_T === nothing && S_T === nothing
-        throw(ArgumentError("Either m_T or S_T must be provided"))
-    elseif m_T !== nothing && S_T !== nothing
-        throw(ArgumentError("Only one of m_T or S_T should be provided"))
-    elseif m_T !== nothing
-        S_T_val = float((2 * m_T + 1)/2)
-        return UniformSmoother(float(m_T), S_T_val)
-    else
-        m_T_val = float(floor(Int, (2S_T - 1) / 2))
-        return UniformSmoother(m_T_val, float(S_T))
->>>>>>> d0431770
     end
 end
 
 """
     TriangularSmoother(m_T::Integer)
 
-<<<<<<< HEAD
 Triangular (Bartlett) kernel smoother for Smith's smoothed moments HAC estimation.
 
 The triangular kernel is defined as k(x) = (1 - |x|) if |x| ≤ 1, and 0 otherwise.
@@ -133,28 +110,6 @@
             throw(ArgumentError("m_T must be a positive integer"))
         end
         return new(Int(m_T))
-=======
-Bartlett/triangular kernel: k(x) = (1 - |x|) * 1(|x| ≤ 1)
-Induces Parzen HAC kernel, optimal bandwidth S_T ∝ T^(1/5)
-"""
-struct TriangularSmoother{T <: Real} <: MomentSmoother
-    m_T::T
-    S_T::T
-end
-
-function TriangularSmoother(; m_T::Union{Real, Nothing} = nothing, S_T::Union{
-        Real, Nothing} = nothing)
-    if m_T === nothing && S_T === nothing
-        throw(ArgumentError("Either m_T or S_T must be provided"))
-    elseif m_T !== nothing && S_T !== nothing
-        throw(ArgumentError("Only one of m_T or S_T should be provided"))
-    elseif m_T !== nothing
-        S_T_val = float((2 * m_T + 1)/2)
-        return TriangularSmoother(float(m_T), S_T_val)
-    else
-        m_T_val = float(floor(Int, (2S_T - 1) / 2))
-        return TriangularSmoother(m_T_val, float(S_T))
->>>>>>> d0431770
     end
 end
 
@@ -182,7 +137,6 @@
     sum(abs2, (kernel_func(k, s) for s in (-mT):mT))
 end
 
-<<<<<<< HEAD
 function k3hat(k::MomentSmoother)
     mT = k.m_T
     sum((kernel_func(k, s)^3 for s in (-mT - 2):(mT + 2)))
@@ -195,17 +149,6 @@
 kernel_k1(::TriangularSmoother) = 1.0  # ∫k(a) da = 1
 kernel_k2(::TriangularSmoother) = 2 / 3  # ∫k(a)² da = 2/3
 kernel_k3(::TriangularSmoother) = 1 / 2  # ∫k(a) da = 1/2
-=======
-# Calculate k(s/S_T) for the triangular kernel
-
-# Kernel constants k₂ = ∫ k(x)² dx (precomputed for efficiency)
-kernel_k1(::UniformSmoother{T}) where {T} = T(2)  # ∫k(a) da = 2
-kernel_k2(::UniformSmoother{T}) where {T} = T(2)  # ∫k(a)² da = 2
-kernel_k3(::UniformSmoother{T}) where {T} = T(2)  # ∫k(a)³ da = 2
-kernel_k1(::TriangularSmoother{T}) where {T} = T(1)  # ∫k(a) da = 1
-kernel_k2(::TriangularSmoother{T}) where {T} = T(2)/T(3)  # ∫k(a)² da = 2/3
-kernel_k3(::TriangularSmoother{T}) where {T} = T(1)/T(2)  # ∫k(a) da = 1/2
->>>>>>> d0431770
 
 """
     optimal_bandwidth(kernel::MomentSmoother, T::Int) -> Float64
@@ -222,7 +165,6 @@
     return 1.5 * T^(1.0 / 5.0)
 end
 
-<<<<<<< HEAD
 """
     smooth_moments(G::AbstractMatrix, kernel::MomentSmoother) -> AbstractMatrix
 
@@ -313,30 +255,11 @@
 function smooth_moments(G::AbstractMatrix, kernel::T;
         threaded::Bool = false) where {T <: TriangularSmoother}
     return triangular_sum(G, kernel.m_T)
-=======
-function smooth_moments(G::AbstractMatrix, kernel::T; threaded::Bool = false) where {T <:
-                                                                                     UniformSmoother}
-    return uniform_sum(G, kernel.m_T; threaded = threaded)
-end
-
-function smooth_moments!(dest::AbstractMatrix, G::AbstractMatrix, kernel::T;
-        threaded::Bool = false) where {T <: UniformSmoother}
-    return uniform_sum!(dest, G, kernel.m_T; threaded = threaded)
-end
-
-function smooth_moments(G::AbstractMatrix, kernel::T; threaded::Bool = false) where {T <:
-                                                                                     TriangularSmoother}
-    return triangular_sum(G, kernel.m_T, kernel.S_T; threaded = threaded)
->>>>>>> d0431770
 end
 
 function smooth_moments!(dest::AbstractMatrix, G::AbstractMatrix, kernel::T;
         threaded::Bool = false) where {T <: TriangularSmoother}
-<<<<<<< HEAD
     return triangular_sum!(dest, G, kernel.m_T)
-=======
-    return triangular_sum!(dest, G, kernel.m_T, kernel.S_T; threaded = threaded)
->>>>>>> d0431770
 end
 
 using Base.Threads
@@ -349,22 +272,12 @@
 
 Computes sum_{s=max(t-T,-m_T)}^{min(t-1,m_T)} G[t-s, j] using prefix sums for O(T) per column.
 """
-<<<<<<< HEAD
 function uniform_sum!(
         dest::AbstractMatrix{T}, G::AbstractMatrix{<:Int}, m_T) where {T <: Real}
     uniform_sum!(dest, float.(G), m_T)
 end
 
 function uniform_sum!(dest::AbstractMatrix{T}, G::AbstractMatrix{T}, m_T) where {T <: Real}
-=======
-function uniform_sum!(dest::AbstractMatrix{T}, G::AbstractMatrix{<:Int},
-        m_T; threaded::Bool = true) where {T <: Real}
-    uniform_sum!(dest, float.(G), m_T; threaded = threaded)
-end
-
-function uniform_sum!(dest::AbstractMatrix{T}, G::AbstractMatrix{T},
-        m_T; threaded::Bool = true) where {T <: Real}
->>>>>>> d0431770
     n, m = size(G)
     @assert size(dest)==(n, m) "Destination matrix must have the same size as G, ($n, $m)"
 
@@ -376,7 +289,6 @@
     return dest
 end
 
-<<<<<<< HEAD
 function uniform_sum(G::AbstractMatrix{<:Int}, m_T)
     uniform_sum(float.(G), m_T)
 end
@@ -401,32 +313,6 @@
         a = max(1, t - mT)
         b = min(n, t + mT)
         dest[t] = P[b + 1] - P[a]
-=======
-function uniform_sum(G::AbstractMatrix{<:Int}, m_T; threaded::Bool = true)
-    uniform_sum(float.(G), m_T; threaded = threaded)
-end
-
-function uniform_sum(G::AbstractMatrix{T}, m_T; threaded::Bool = true) where {T <: Real}
-    dest = similar(G)
-    return uniform_sum!(dest, G, m_T; threaded = threaded)
-end
-
-# One column, O(T), raw sum over the window (no scaling)
-@inline function _col_uniform_sum!(dest::AbstractVector{T}, col::AbstractVector{T}, m_T, P) where {T <:
-                                                                                                   Real}
-    n = length(col)
-    begin
-        mT = Int(m_T)
-        P[1] = zero(T)
-        for i in eachindex(col)
-            P[i + 1] = P[i] + col[i]
-        end
-        for t in eachindex(col)
-            a = max(1, t - mT)
-            b = min(n, t + mT)
-            dest[t] = P[b + 1] - P[a]   # raw sum, no factor
-        end
->>>>>>> d0431770
     end
     return dest
 end
@@ -438,7 +324,6 @@
 # which equals sum_{k=a}^{b} (1 - 2(t-k)/D) * G[k, j]
 # with D = 2m_T + 1. No outer factor 2/D is applied here.
 
-<<<<<<< HEAD
 """
     triangular_sum(G::AbstractMatrix, m_T::Integer; threaded::Bool = true) -> AbstractMatrix
 
@@ -451,15 +336,6 @@
 
 function triangular_sum!(
         dest::AbstractMatrix{T}, G::AbstractMatrix{T}, m_T) where {T <: Real}
-=======
-function triangular_sum!(dest::AbstractMatrix{T}, G::AbstractMatrix{<:Int},
-        m_T, S_T; threaded::Bool = true) where {T <: Real}
-    triangular_sum!(dest, float.(G), S_T; threaded = threaded)
-end
-
-function triangular_sum!(dest::AbstractMatrix{T}, G::AbstractMatrix{T},
-        m_T, S_T; threaded::Bool = true) where {T <: Real}
->>>>>>> d0431770
     n, m = size(G)
     @assert size(dest)==(n, m) "Destination matrix must have the same size as G, ($n, $m)"
 
@@ -472,7 +348,6 @@
     return dest
 end
 
-<<<<<<< HEAD
 function triangular_sum(G::AbstractMatrix{<:Int}, m_T)
     triangular_sum(float.(G), m_T)
 end
@@ -518,46 +393,10 @@
         right_weighted = (W[b + 1] - W[t + 1]) - t * right_sum
         right_contrib = right_sum - scale * right_weighted
         dest[t] = left_contrib + center_contrib + right_contrib
-=======
-function triangular_sum(G::AbstractMatrix{<:Int}, m_T, S_T; threaded::Bool = true)
-    triangular_sum(float.(G), m_T, S_T; threaded = threaded)
-end
-
-function triangular_sum(G::AbstractMatrix{T}, m_T, S_T; threaded::Bool = true) where {T <:
-                                                                                      Real}
-    dest = similar(G, T)
-    return triangular_sum!(dest, G, m_T, S_T; threaded = threaded)
-end
-
-# One column, O(T), using two prefix sums
-@inline function _col_triangular_sum!(
-        dest::AbstractVector{T}, col::AbstractVector{T}, m_T, S_T,
-        P0::AbstractVector{T}, P1::AbstractVector{T}) where {T <: Real}
-    n = length(col)
-    begin
-        mT = Int(m_T)
-        invS_T = one(T) / T(S_T)
-        P0[1] = zero(T)
-        P1[1] = zero(T)
-        for i in eachindex(col)
-            xi = col[i]
-            P0[i + 1] = P0[i] + xi
-            P1[i + 1] = P1[i] + i*xi
-        end
-
-        for t in eachindex(col)
-            a = max(1, t - mT)
-            b = min(n, t + mT)
-            S0 = P0[b + 1] - P0[a]   # sum G[k]
-            S1 = P1[b + 1] - P1[a]   # sum k*G[k]
-            dest[t] = (1 - t*invS_T)*S0 + invS_T*S1
-        end
->>>>>>> d0431770
     end
     return dest
 end
 
-<<<<<<< HEAD
 function _col_triangular_sum_fma!(
         dest::AbstractVector{T}, col::AbstractVector{T}, m_T, P, W) where {T <: Real}
     n = length(col)
@@ -600,8 +439,6 @@
     return dest
 end
 
-=======
->>>>>>> d0431770
 """
     avar(kernel::MomentSmoother, X::AbstractMatrix; prewhite::Bool=false) -> Matrix
 
@@ -651,30 +488,16 @@
 Smith, R. J. (2011). "GEL Criteria for Moment Condition Models."
 Econometric Theory, 27(6), 1192-1235.
 """
-<<<<<<< HEAD
 function avar(
         k::MomentSmoother, X::AbstractMatrix{F}; prewhite::Bool = false) where {F <:
                                                                                 Real}
-=======
-function avar(k::MomentSmoother, X::AbstractMatrix{F}; prewhite::Bool = false) where {F <:
-                                                                                      Real}
->>>>>>> d0431770
     # Apply prewhitening if requested (using same approach as HAC)
     Z, D = finalize_prewhite(X, Val(prewhite))
     T, m = size(Z)
 
     # Smooth the (possibly prewhitened) moments using kernel-based approach
     # Use threading automatically for large samples (T > 800) or if explicitly requested
-<<<<<<< HEAD
     G_smoothed = smooth_moments(Z, k)
-=======
-    use_threading = T > 1800 && m > 5 && nthreads() > 1
-    G_smoothed = if use_threading
-        smooth_moments(Z, k; threaded = true)
-    else
-        smooth_moments(Z, k; threaded = false)
-    end
->>>>>>> d0431770
 
     ## The normaliation is k₂*S_T where
     k₂ = k2hat(k)
@@ -690,7 +513,6 @@
     end
 
     return V
-<<<<<<< HEAD
 end
 
 """
@@ -848,9 +670,4 @@
     end
 
     return G_smooth
-end
-
-# Test the functions
-=======
-end
->>>>>>> d0431770
+end