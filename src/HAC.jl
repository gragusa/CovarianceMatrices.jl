--- conflicted
+++ resolved
@@ -174,13 +174,8 @@
 end
 
 vcov(X::AbstractMatrix, k::VARHAC) = varhac(X, k.imax, k.ilag, k.imodel)
-
-<<<<<<< HEAD
-
+ 
 function vcov(X::AbstractMatrix, k::HAC, bw, D, prewhite::Bool)
-=======
-function vcov(X::AbstractMatrix, k::HAC; prewhite::Bool = true)
->>>>>>> 9391ec8a
     n, p = size(X)
     Q  = zeros(p, p)
     for j in -floor(Int, bw):floor(Int, bw)
@@ -194,11 +189,7 @@
     return scale!(Q, 1/n)
 end
 
-<<<<<<< HEAD
 function vcov(X::AbstractMatrix, k::QuadraticSpectralKernel, bw, D, prewhite::Bool)
-=======
-function vcov(X::AbstractMatrix, k::QuadraticSpectralKernel; prewhite::Bool = true)
->>>>>>> 9391ec8a
     n, p = size(X)
     Q  = zeros(p, p)
     for j in -n:n
@@ -258,9 +249,6 @@
 
 vcov{T<:Fixed}(r::DataFrameRegressionModel, k::HAC{Optimal{T}}; args...) = vcov(r.model, k; args...)
 
-
-
-
 vcov(r::DataFrameRegressionModel, k::VARHAC) = vcov(r.model, k)
 
 function vcov(l::LinPredModel, k::VARHAC)
