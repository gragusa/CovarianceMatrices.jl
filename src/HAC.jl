--- conflicted
+++ resolved
@@ -209,13 +209,7 @@
 
 vcov(r::DataFrameRegressionModel, k::HAC{T}; args...) where {T<:Fixed} = variance(r, k; args...)
 
-<<<<<<< HEAD
-vcov(r::DataFrameRegressionModel, k::VARHAC) = vcov(r.model, k)
-=======
 stderr(x::DataFrameRegressionModel, k::HAC; kwargs...) = sqrt.(diag(vcov(x, k; kwargs...)))
-
-
->>>>>>> 1cb464ea
 
 function variance(r::DataFrameRegressionModel, k::HAC; args...) 
     B = meat(r, k; args...)
