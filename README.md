# CovarianceMatrices.jl

[![Build Status](https://travis-ci.org/gragusa/CovarianceMatrices.jl.svg?branch=master)](https://travis-ci.org/gragusa/CovarianceMatrices.jl)
[![Coverage Status](https://coveralls.io/repos/gragusa/CovarianceMatrices.jl/badge.svg?branch=master&service=github)](https://coveralls.io/github/gragusa/CovarianceMatrices.jl?branch=master)
[![codecov.io](http://codecov.io/github/gragusa/CovarianceMatrices.jl/coverage.svg?branch=master)](http://codecov.io/github/gragusa/CovarianceMatrices.jl?branch=master)

Heteroskedasticity and Autocorrelation Consistent Covariance Matrix Estimation for Julia.

## NOTE: *The instructions below refer to the master branch.* The README of the last registered version of the package is [here](https://github.com/gragusa/CovarianceMatrices.jl/tree/v0.9.0).


## Installation


```julia
Pkg.add("CovarianceMatrices")
```

---

## Introduction

This package provides types and methods useful to obtain consistent estimates of the long run covariance matrix of a random process.

Three classes of estimators are considered:

1. **HAC** - heteroskedasticity and autocorrelation consistent (Andrews, 1996; Newey and West, 1994)
2. **VARHAC** - Vector Autoregression based HAC (Den Haan and Levine)
3. **Smoothed** - (Smith, 2014)
2. **HC**  - hetheroskedasticity consistent (White, 1982)
3. **CRVE** - cluster robust (Arellano, 1986)

The typical application of these estimators is to conduct robust inference about parameters of a statistical model. 

The package extends methods defined in [StatsBase.jl](http://github.com/JuliaStat/StatsBase.jl) and [GLM.jl](http://github.com/JuliaStat/GLM.jl) to provide a plug-and-play replacement for the  standard errors calculated by default by [GLM.jl](http://github.com/JuliaStat/GLM.jl).

The API can be used regardless of whether the model is fit with [GLM.jl](http://github.com/JuliaStat/GLM.jl) and developer can extend their fit functions to provides robust standard errors. 

# Quick tour

## HAC (Heteroskedasticity and Autocorrelation Consistent)

Available kernel types are:

- `TruncatedKernel`
- `BartlettKernel`
- `ParzenKernel`
- `TukeyHanningKernel`
- `QuadraticSpectralKernel`

For example, `ParzenKernel{NeweyWest}()` return an instance of `TruncatedKernel` parametrized by `NeweyWest`, the type that corresponds to the optimal bandwidth calculated following Newey and West (1994).  Similarly, `ParzenKernel{Andrews}()` corresponds to the optimal bandwidth obtained in Andrews (1991). If the bandwidth is known, it can be directly passed, i.e. `TruncatedKernel(2)`.


### Long run variance of the regression coefficient

In the regression context, the function `vcov` does all the work:
```julia
vcov(::HAC, ::DataFrameRegressionModel; prewhite = true)
```

Consider the following artificial data (a regression with autoregressive error component):

```julia
using CovarianceMatrices
using Random, DataFrames, GLM
Random.seed!(1)
n = 500
x = randn(n,5)
u = zeros(2*n)
u[1] = rand()
for j in 2:2*n
    u[j] = 0.78*u[j-1] + randn()
end
u = u[n+1:2*n]
y = 0.1 .+ x*[0.2, 0.3, 0.0, 0.0, 0.5] + u

df = convert(DataFrame,x)
df[!,:y] = y
```
Using the data in `df`, the coefficient of the regression can be estimated using `GLM`

```julia
lm1 = glm(@formula(y~x1+x2+x3+x4+x5), df, Normal(), IdentityLink())
```

To get a consistent estimate of the long run variance of the estimated coefficients using a Quadratic Spectral kernel with automatic bandwidth selection  _à la_ Andrews
```julia
vcov(QuadraticSpectralKernel{Andrews}(), lm1, prewhite = false)
```
If one wants to estimate the long-time variance using the same kernel, but with a bandwidth selected _à la_ Newey-West
```julia
vcov(QuadraticSpectralKernel{NeweyWest}(), lm1, prewhite = false)
```
The standard errors can be obtained by the `stderror` method
```julia
stderror( ::HAC, ::DataFrameRegressionModel; prewhite::Bool)
```
For the previous example:
```julia
stderror(QuadraticSpectralKernel{NeweyWest}(), lm1, prewhite = false)
```

Sometime is useful to access the bandwidth selected by the automatic procedures. This can be done using the `optimalbandwidth` method
```julia
optimalbandwidth(QuadraticSpectralKernel{NeweyWest}(), lm1; prewhite = false)
optimalbandwidth(QuadraticSpectralKernel{Andrews}(), lm1; prewhite = false)
```
Alternatively, the optimal bandwidth is stored in the kernel structure (upon calculation of the variance) and can be accessed. This requires however that the kernel type is materialized:
```julia
kernel = QuadraticSpectralKernel{NeweyWest}()
stderror(kernel, lm1, prewhite = false)
bw = CovarianceMatrices.bandwidth(kernel)
```

<<<<<<< HEAD
### Long-run variance of the average of the process
=======
### Caovariances without `GLM.jl`

One might want to calculate variance estimator when the regression (or some other model) is manually fit. Below is an example of how this can be accomplished.

```julia
>>>>>>> 65ca34ec

X   = [ones(n) x]
_,K = size(X)
b   = X\y
res = y .- X*b
momentmatrix = X.*res
B   = inv(X'X)                                                         # Jacobian of moment conditions
A   = lrvar(QuadraticSpectralKernel(bw[1]), momentmatrix, scale = n^2/(n-K))   # df adjustment is built into vcov
Σ   = B*A*B
Σ .- vcov(QuadraticSpectralKernel(bw[1]), lm1, dof_adjustment=true)
```
The utility function `sandwich` does all this automatically:

```julia
vcov(QuadraticSpectralKernel(bw[1]), lm1, dof_adjustment=true) ≈ CovarianceMatrices.sandwich(QuadraticSpectralKernel(bw[1]), B, momentmatrix, dof = K)
vcov(QuadraticSpectralKernel(bw[1]), lm1, dof_adjustment=false) ≈ CovarianceMatrices.sandwich(QuadraticSpectralKernel(bw[1]), B, momentmatrix, dof = 0)
```


## HC (Heteroskedastic consistent)

As in the HAC case, `vcov` and `stderror` are the main functions. They know get as argument the type of robust variance being sought

```julia
vcov(::HC, ::DataFrameRegressionModel)
```

Where HC is an abstract type with the following concrete types:

- `HC0`
- `HC1` (this is `HC0` with the degree of freedom adjustment)
- `HC2`
- `HC3`
- `HC4`
- `HC4m`
- `HC5`


```julia
using CovarianceMatrices, DataFrames, GLM
# A Gamma example, from McCullagh & Nelder (1989, pp. 300-2)
# The weights are added just to test the interface and are not part
# of the original data
clotting = DataFrame(
    u    = log.([5,10,15,20,30,40,60,80,100]),
    lot1 = [118,58,42,35,27,25,21,19,18],
    lot2 = [69,35,26,21,18,16,13,12,12],
    w    = 9*[1/8, 1/9, 1/25, 1/6, 1/14, 1/25, 1/15, 1/13, 0.3022039]
)
wOLS = fit(GeneralizedLinearModel, @formula(lot1~u), clotting, Normal(), wts = clotting[!,:w])

vcov(HC0(),wOLS)
vcov(HC1(),wOLS)
vcov(HC2(),wOLS)
vcov(HC3(),wOLS)
vcov(HC4(),wOLS)
vcov(HC4m(),wOLS)
vcov(HC5(),wOLS)

```

<<<<<<< HEAD
## CRHC (Cluster robust heteroskedasticity consistent)
The API of this class of variance estimators is subject to change, so please use with care. The difficulty is that `CRHC` type needs to have access to the variable along which dimension the clustering mast take place. For the moment, the following approach works --- as long as no missing values are present in the original dataframe.
=======
## CRHC (Cluster robust heteroskedasticty consistent)

The API of this class of variance estimators is subject to change, so please use with care. The difficulty is that `CRHC` type needs to have access to the variable along which dimension the clustering must take place. For the moment, the following approach works 

>>>>>>> 65ca34ec

```julia
using RDatasets
df = dataset("plm", "Grunfeld")
lm = glm(@formula(Inv~Value+Capital), df, Normal(), IdentityLink())
vcov(CRHC1(:Firm, df), lm)
stderror(CRHC1(:Firm, df),lm)
```

Alternatively, the cluster indeicatror can be passed directly (but this will only work if there are not missing values)

```julia
vcov(CRHC1(df[:Firm]), lm)
stderror(CRHC1(df[:Firm]),lm)
```

As in the `HAC` case, `sandwich` and `lrvar` can be leveraged to constract cluster-robust variances without relying on `GLM.jl`.



## Performances


```julia
using BenchmarkTools
## Calculating a HAC on a large matrix
Z = randn(10000, 10)
@btime lrvar(BartlettKernel{Andrews}(), Z, prewhite = true) 
## 2.085 ms (180 allocations: 6.20 MiB)
```

```r
library(sandwich)
library(microbenchmark)
Z <- matrix(rnorm(10000*10), 10000, 10)
microbenchmark( "Bartlett/Newey" = {lrvar(Z, type = "Andrews", kernel = "Bartlett")})
#Unit: milliseconds
#           expr      min       lq     mean   median       uq      max     neval
# Bartlett/Andrews 135.1839 148.3426 186.1966 155.0156 246.3178 355.3174   100
```<|MERGE_RESOLUTION|>--- conflicted
+++ resolved
@@ -112,16 +112,12 @@
 bw = CovarianceMatrices.bandwidth(kernel)
 ```
 
-<<<<<<< HEAD
-### Long-run variance of the average of the process
-=======
-### Caovariances without `GLM.jl`
-
-One might want to calculate variance estimator when the regression (or some other model) is manually fit. Below is an example of how this can be accomplished.
-
-```julia
->>>>>>> 65ca34ec
-
+
+### Covariances without `GLM.jl`
+
+One might want to calculate variance estimator when the regression (or some other model) is fit "manually". Below is an example of how this can be accomplished.
+
+```julia
 X   = [ones(n) x]
 _,K = size(X)
 b   = X\y
@@ -182,15 +178,10 @@
 
 ```
 
-<<<<<<< HEAD
+
 ## CRHC (Cluster robust heteroskedasticity consistent)
-The API of this class of variance estimators is subject to change, so please use with care. The difficulty is that `CRHC` type needs to have access to the variable along which dimension the clustering mast take place. For the moment, the following approach works --- as long as no missing values are present in the original dataframe.
-=======
-## CRHC (Cluster robust heteroskedasticty consistent)
-
-The API of this class of variance estimators is subject to change, so please use with care. The difficulty is that `CRHC` type needs to have access to the variable along which dimension the clustering must take place. For the moment, the following approach works 
-
->>>>>>> 65ca34ec
+
+The API of this class of estimators is subject to change, so please use with care. The difficulty is that `CRHC` type needs to have access to the variable along which dimension the clustering must take place. For the moment, the following approach works 
 
 ```julia
 using RDatasets
@@ -200,7 +191,7 @@
 stderror(CRHC1(:Firm, df),lm)
 ```
 
-Alternatively, the cluster indeicatror can be passed directly (but this will only work if there are not missing values)
+Alternatively, the cluster indicator can be passed directly (but this will only work if there are not missing values)
 
 ```julia
 vcov(CRHC1(df[:Firm]), lm)
@@ -208,8 +199,6 @@
 ```
 
 As in the `HAC` case, `sandwich` and `lrvar` can be leveraged to constract cluster-robust variances without relying on `GLM.jl`.
-
-
 
 ## Performances
 
